import time

import requests
from selenium.webdriver.common.by import By
from selenium.webdriver.common.keys import Keys


def test_notebook_service_available(notebook_service):
    url, token = notebook_service
    response = requests.get(f"{url}/?token={token}")
    assert response.status_code == 200


def test_process_list(selenium_driver, final_screenshot):
    driver = selenium_driver("notebooks/process_list.ipynb")
    driver.find_element(By.XPATH, '//button[text()="Update now"]')
<<<<<<< HEAD

    # Save screenshot.
    driver.get_screenshot_as_file(f"{screenshot_dir}/process-list.png")
=======
>>>>>>> da5f9929


def test_aiida_datatypes_viewers(selenium_driver, final_screenshot):
    driver = selenium_driver("notebooks/aiida_datatypes_viewers.ipynb")
    driver.set_window_size(1000, 2000)
    driver.find_element(By.CLASS_NAME, "widget-label")
    driver.find_element(By.XPATH, '//button[text()="Clear selection"]')
    time.sleep(5)
<<<<<<< HEAD

    # Save screenshot.
    driver.get_screenshot_as_file(f"{screenshot_dir}/datatypes-viewer.png")
=======
>>>>>>> da5f9929


def test_eln_configure(selenium_driver, final_screenshot):
    driver = selenium_driver("notebooks/eln_configure.ipynb")
    driver.find_element(By.XPATH, '//button[text()="Set as default"]')
<<<<<<< HEAD

    # Save screenshot.
    driver.get_screenshot_as_file(f"{screenshot_dir}/eln-configure.png")
=======
>>>>>>> da5f9929


def test_process(selenium_driver, final_screenshot):
    driver = selenium_driver("notebooks/process.ipynb")
    driver.find_element(By.XPATH, '//label[@title="Select calculation:"]')
<<<<<<< HEAD

    # Save screenshot.
    driver.get_screenshot_as_file(f"{screenshot_dir}/process.png")
=======
>>>>>>> da5f9929


def test_wizard_apps(selenium_driver, final_screenshot):
    driver = selenium_driver("notebooks/wizard_apps.ipynb")
    driver.find_element(By.XPATH, '//label[@title="Delivery progress:"]')
<<<<<<< HEAD

    # Save screenshot.
    driver.get_screenshot_as_file(f"{screenshot_dir}/wizzard-apps.png")
=======
>>>>>>> da5f9929


def test_structures(selenium_driver, final_screenshot):
    driver = selenium_driver("notebooks/structures.ipynb")
    driver.set_window_size(1000, 900)
    driver.find_element(By.XPATH, '//button[text()="Upload Structure (0)"]')
<<<<<<< HEAD
    time.sleep(5)

    # Save screenshot.
    driver.get_screenshot_as_file(f"{screenshot_dir}/structures.png")
=======
>>>>>>> da5f9929


def test_structures_generate_from_smiles(selenium_driver, final_screenshot):
    driver = selenium_driver("notebooks/structures.ipynb")
    driver.set_window_size(1000, 900)
    # Switch to SMILES tab in StructureManagerWidget
    driver.find_element(By.XPATH, "//*[text()='SMILES']").click()

    # Generate methane molecule from SMILES
    driver.find_element(By.XPATH, "//input[@placeholder='C=C']").send_keys("C")
    driver.find_element(By.XPATH, '//button[text()="Generate molecule"]').click()
    time.sleep(5)

    # Select the first atom
    driver.find_element(By.XPATH, "//*[text()='Selection']").click()
    driver.find_element(
        By.XPATH, "//label[text()='Selected atoms:']/following-sibling::input"
    ).send_keys("1")
    driver.find_element(By.XPATH, '//button[text()="Apply selection"]').click()
<<<<<<< HEAD
    driver.find_element(By.XPATH, "//p[contains(text(),'Id: 1; Symbol: C;')]")

    # Save screenshot.
    driver.get_screenshot_as_file(
        f"{screenshot_dir}/structures_generate_from_smiles_2.png"
    )


def test_structure_from_examples_and_supercell_selection(
    selenium_driver, screenshot_dir
):

    driver = selenium_driver("notebooks/structures.ipynb")
    driver.set_window_size(1000, 900)
    # Switch to "From Examples tab in StructureManagerWidget
    driver.find_element(By.XPATH, "//*[text()='From Examples']").click()

    # Select SiO2 example
    driver.find_element(By.XPATH, '//option[@value="Silicon oxide"]').click()

    # Expand cell view in z direction
    driver.find_element(By.XPATH, "//*[text()='Appearance']").click()
    driver.find_element(By.XPATH, "(//input[@type='number'])[3]").send_keys(
        Keys.BACKSPACE
    )
    driver.find_element(By.XPATH, "(//input[@type='number'])[3]").send_keys("2")
    driver.find_element(By.XPATH, "(//input[@type='number'])[3]").send_keys(Keys.ENTER)

    # Select the 12th atom
    driver.find_element(By.XPATH, "//*[text()='Selection']").click()
    driver.find_element(
        By.XPATH, "//label[text()='Selected atoms:']/following-sibling::input"
    ).send_keys("12")
    time.sleep(
        1
    )  # This is needed, otherwise selenium often presses "Apply selection" button too fast.
    driver.find_element(By.XPATH, '//button[text()="Apply selection"]').click()

    # Make sure the selection is what we expect
    driver.find_element(By.XPATH, "//p[contains(text(), 'Selected atoms: 12')]")
    driver.find_element(
        By.XPATH, "//p[contains(text(), 'Selected unit cell atoms: 6')]"
    )
    driver.find_element(By.XPATH, "//p[contains(text(),'Id: 12; Symbol: O;')]")

    # Save screenshot.
    driver.get_screenshot_as_file(
        f"{screenshot_dir}/structure_from_examples_and_supercell_selection.png"
    )


def test_eln_import(selenium_driver, screenshot_dir):
=======
    driver.find_element(By.XPATH, "//div[starts-with(text(),'Id: 1; Symbol: C;')]")


def test_eln_import(selenium_driver, final_screenshot):
>>>>>>> da5f9929
    driver = selenium_driver("notebooks/eln_import.ipynb")
    # TODO: This find_element is not specific enough it seems,
    # on the screenshot the page is still loading.
    driver.find_element(By.ID, "tooltip")
    time.sleep(5)
<<<<<<< HEAD

    # Save screenshot.
    driver.get_screenshot_as_file(f"{screenshot_dir}/eln-import.png")
=======
>>>>>>> da5f9929


def test_computational_resources_code_setup(
    selenium_driver, aiidalab_exec, final_screenshot
):
    """Test the quicksetup of the code"""
    # check the code pw-7.0 is not in code list
    output = aiidalab_exec("verdi code list").decode().strip()
    assert "pw-7.0" not in output

    driver = selenium_driver("notebooks/computational_resources.ipynb")
    driver.set_window_size(800, 800)

    # click the "Setup new code" button
    driver.find_element(By.XPATH, '(//button[text()="Setup new code"])[1]').click()

    # Select daint.cscs.ch domain
    driver.find_element(By.XPATH, '(//option[text()="daint.cscs.ch"])[1]').click()

    # Select computer multicore
    driver.find_element(By.XPATH, '(//option[text()="multicore"])[1]').click()

    # select code pw-7.0-multicore
    driver.find_element(By.XPATH, '(//option[text()="pw-7.0-multicore"])[1]').click()

    # fill the SSH username
    driver.find_element(
        By.XPATH, "(//label[text()='SSH username:'])[1]/following-sibling::input"
    ).send_keys("dummyuser")

    # click the quick setup
    driver.find_element(By.XPATH, '(//button[text()="Quick Setup"])[1]').click()
    time.sleep(1.0)

    # check the new code pw-7.0@daint-mc is in code list
    output = aiidalab_exec("verdi code list").decode().strip()
    assert "pw-7.0@daint-mc" in output

    # Set the second code of the same computer
    # issue https://github.com/aiidalab/aiidalab-widgets-base/issues/416
    # click the "Setup new code" button
    driver.find_element(By.XPATH, '(//button[text()="Setup new code"])[2]').click()

    # Select daint.cscs.ch domain
    driver.find_element(By.XPATH, '(//option[text()="daint.cscs.ch"])[2]').click()

    # Select computer multicore
    driver.find_element(By.XPATH, '(//option[text()="multicore"])[2]').click()

    # select code pw-7.0-multicore
    driver.find_element(By.XPATH, '(//option[text()="dos-7.0-multicore"])[2]').click()

    # fill the SSH username
    # Get the element of index 3 which is the SSH username of second widget
    # the one of index 2 is the SSH username in detail setup of the first widget.
    driver.find_element(
        By.XPATH, "(//label[text()='SSH username:'])[3]/following-sibling::input"
    ).send_keys("dummyuser")

    # click the quick setup
    driver.find_element(By.XPATH, '(//button[text()="Quick Setup"])[2]').click()
    time.sleep(1.0)

    # check the new code pw-7.0@daint-mc is in code list
    output = aiidalab_exec("verdi code list").decode().strip()
<<<<<<< HEAD
    assert "dos-7.0@daint-mc" in output

    # Save screenshot.
    driver.get_screenshot_as_file(f"{screenshot_dir}/computational-resources.png")
=======
    assert "dos-7.0@daint-mc" in output
>>>>>>> da5f9929
<|MERGE_RESOLUTION|>--- conflicted
+++ resolved
@@ -14,12 +14,6 @@
 def test_process_list(selenium_driver, final_screenshot):
     driver = selenium_driver("notebooks/process_list.ipynb")
     driver.find_element(By.XPATH, '//button[text()="Update now"]')
-<<<<<<< HEAD
-
-    # Save screenshot.
-    driver.get_screenshot_as_file(f"{screenshot_dir}/process-list.png")
-=======
->>>>>>> da5f9929
 
 
 def test_aiida_datatypes_viewers(selenium_driver, final_screenshot):
@@ -28,58 +22,28 @@
     driver.find_element(By.CLASS_NAME, "widget-label")
     driver.find_element(By.XPATH, '//button[text()="Clear selection"]')
     time.sleep(5)
-<<<<<<< HEAD
-
-    # Save screenshot.
-    driver.get_screenshot_as_file(f"{screenshot_dir}/datatypes-viewer.png")
-=======
->>>>>>> da5f9929
 
 
 def test_eln_configure(selenium_driver, final_screenshot):
     driver = selenium_driver("notebooks/eln_configure.ipynb")
     driver.find_element(By.XPATH, '//button[text()="Set as default"]')
-<<<<<<< HEAD
-
-    # Save screenshot.
-    driver.get_screenshot_as_file(f"{screenshot_dir}/eln-configure.png")
-=======
->>>>>>> da5f9929
 
 
 def test_process(selenium_driver, final_screenshot):
     driver = selenium_driver("notebooks/process.ipynb")
     driver.find_element(By.XPATH, '//label[@title="Select calculation:"]')
-<<<<<<< HEAD
-
-    # Save screenshot.
-    driver.get_screenshot_as_file(f"{screenshot_dir}/process.png")
-=======
->>>>>>> da5f9929
 
 
 def test_wizard_apps(selenium_driver, final_screenshot):
     driver = selenium_driver("notebooks/wizard_apps.ipynb")
     driver.find_element(By.XPATH, '//label[@title="Delivery progress:"]')
-<<<<<<< HEAD
-
-    # Save screenshot.
-    driver.get_screenshot_as_file(f"{screenshot_dir}/wizzard-apps.png")
-=======
->>>>>>> da5f9929
 
 
 def test_structures(selenium_driver, final_screenshot):
     driver = selenium_driver("notebooks/structures.ipynb")
     driver.set_window_size(1000, 900)
     driver.find_element(By.XPATH, '//button[text()="Upload Structure (0)"]')
-<<<<<<< HEAD
     time.sleep(5)
-
-    # Save screenshot.
-    driver.get_screenshot_as_file(f"{screenshot_dir}/structures.png")
-=======
->>>>>>> da5f9929
 
 
 def test_structures_generate_from_smiles(selenium_driver, final_screenshot):
@@ -99,17 +63,11 @@
         By.XPATH, "//label[text()='Selected atoms:']/following-sibling::input"
     ).send_keys("1")
     driver.find_element(By.XPATH, '//button[text()="Apply selection"]').click()
-<<<<<<< HEAD
     driver.find_element(By.XPATH, "//p[contains(text(),'Id: 1; Symbol: C;')]")
-
-    # Save screenshot.
-    driver.get_screenshot_as_file(
-        f"{screenshot_dir}/structures_generate_from_smiles_2.png"
-    )
 
 
 def test_structure_from_examples_and_supercell_selection(
-    selenium_driver, screenshot_dir
+    selenium_driver, final_screenshot
 ):
 
     driver = selenium_driver("notebooks/structures.ipynb")
@@ -151,24 +109,12 @@
     )
 
 
-def test_eln_import(selenium_driver, screenshot_dir):
-=======
-    driver.find_element(By.XPATH, "//div[starts-with(text(),'Id: 1; Symbol: C;')]")
-
-
 def test_eln_import(selenium_driver, final_screenshot):
->>>>>>> da5f9929
     driver = selenium_driver("notebooks/eln_import.ipynb")
     # TODO: This find_element is not specific enough it seems,
     # on the screenshot the page is still loading.
     driver.find_element(By.ID, "tooltip")
     time.sleep(5)
-<<<<<<< HEAD
-
-    # Save screenshot.
-    driver.get_screenshot_as_file(f"{screenshot_dir}/eln-import.png")
-=======
->>>>>>> da5f9929
 
 
 def test_computational_resources_code_setup(
@@ -234,11 +180,4 @@
 
     # check the new code pw-7.0@daint-mc is in code list
     output = aiidalab_exec("verdi code list").decode().strip()
-<<<<<<< HEAD
-    assert "dos-7.0@daint-mc" in output
-
-    # Save screenshot.
-    driver.get_screenshot_as_file(f"{screenshot_dir}/computational-resources.png")
-=======
-    assert "dos-7.0@daint-mc" in output
->>>>>>> da5f9929
+    assert "dos-7.0@daint-mc" in output
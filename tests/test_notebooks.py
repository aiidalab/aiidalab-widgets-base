import time

import requests
from selenium.webdriver.common.by import By


def test_notebook_service_available(notebook_service):
    url, token = notebook_service
    response = requests.get(f"{url}/?token={token}")
    assert response.status_code == 200


def test_process_list(selenium_driver, screenshot_dir):
    driver = selenium_driver("notebooks/process_list.ipynb")
    driver.find_element(By.XPATH, '//button[text()="Update now"]')
    driver.get_screenshot_as_file(f"{screenshot_dir}/process-list.png")


def test_aiida_datatypes_viewers(selenium_driver, screenshot_dir):
    driver = selenium_driver("notebooks/aiida_datatypes_viewers.ipynb")
    driver.set_window_size(1000, 2000)
    driver.find_element(By.CLASS_NAME, "widget-label")
    driver.find_element(By.XPATH, '//button[text()="Clear selection"]')
    time.sleep(5)
    driver.get_screenshot_as_file(f"{screenshot_dir}/datatypes-viewer.png")


def test_eln_configure(selenium_driver, screenshot_dir):
    driver = selenium_driver("notebooks/eln_configure.ipynb")
    driver.find_element(By.XPATH, '//button[text()="Set as default"]')
    driver.get_screenshot_as_file(f"{screenshot_dir}/eln-configure.png")


def test_process(selenium_driver, screenshot_dir):
    driver = selenium_driver("notebooks/process.ipynb")
    driver.find_element(By.XPATH, '//label[@title="Select calculation:"]')
    driver.get_screenshot_as_file(f"{screenshot_dir}/process.png")


def test_wizard_apps(selenium_driver, screenshot_dir):
    driver = selenium_driver("notebooks/wizard_apps.ipynb")
    driver.find_element(By.XPATH, '//label[@title="Delivery progress:"]')
    driver.get_screenshot_as_file(f"{screenshot_dir}/wizzard-apps.png")


def test_structures(selenium_driver, screenshot_dir):
    driver = selenium_driver("notebooks/structures.ipynb")
    driver.set_window_size(1000, 900)
    driver.find_element(By.XPATH, '//button[text()="Upload Structure (0)"]')
    driver.get_screenshot_as_file(f"{screenshot_dir}/structures.png")


def test_eln_import(selenium_driver, screenshot_dir):
    driver = selenium_driver("notebooks/eln_import.ipynb")
    # TODO: This find_element is not specific enough it seems,
    # on the screenshot the page is still loading.
    driver.find_element(By.ID, "tooltip")
    time.sleep(5)
    driver.get_screenshot_as_file(f"{screenshot_dir}/eln-import.png")


<<<<<<< HEAD
def test_computational_resources_code_setup(selenium_driver, aiidalab_exec):
    """Test the quicksetup of the code"""
    # check the code pw-7.0 is not in code list
    output = aiidalab_exec("verdi code list").decode().strip()
    assert "pw-7.0" not in output

    driver = selenium_driver("notebooks/computational_resources.ipynb")

    # click the "Setup new code" button
    driver.find_element(By.XPATH, '//button[text()="Setup new code"]').click()

    # Select daint.cscs.ch domain
    driver.find_element(By.XPATH, '//option[text()="daint.cscs.ch"]').click()

    # Select computer multicore
    driver.find_element(By.XPATH, '//option[text()="multicore"]').click()

    # select code pw-7.0-multicore
    driver.find_element(By.XPATH, '//option[text()="pw-7.0-multicore"]').click()

    # fill the SSH username
    driver.find_element(
        By.XPATH, "//label[text()='SSH username:']/following-sibling::input"
    ).send_keys("dummyuser")

    # click the quick setup
    driver.find_element(By.XPATH, '//button[text()="Quick Setup"]').click()
    time.sleep(1.0)

    # check the new code pw-7.0@daint-mc is in code list
    output = aiidalab_exec("verdi code list").decode().strip()
    assert "pw-7.0@daint-mc" in output
=======
def test_computational_resources(selenium_driver, screenshot_dir):
    driver = selenium_driver("notebooks/computational_resources.ipynb")
    driver.find_element(By.XPATH, '//button[text()="Setup new code"]')
    driver.get_screenshot_as_file(f"{screenshot_dir}/computational-resources.png")
>>>>>>> 001f1027
<|MERGE_RESOLUTION|>--- conflicted
+++ resolved
@@ -59,8 +59,9 @@
     driver.get_screenshot_as_file(f"{screenshot_dir}/eln-import.png")
 
 
-<<<<<<< HEAD
-def test_computational_resources_code_setup(selenium_driver, aiidalab_exec):
+def test_computational_resources_code_setup(
+    selenium_driver, aiidalab_exec, screenshot_dir
+):
     """Test the quicksetup of the code"""
     # check the code pw-7.0 is not in code list
     output = aiidalab_exec("verdi code list").decode().strip()
@@ -92,9 +93,6 @@
     # check the new code pw-7.0@daint-mc is in code list
     output = aiidalab_exec("verdi code list").decode().strip()
     assert "pw-7.0@daint-mc" in output
-=======
-def test_computational_resources(selenium_driver, screenshot_dir):
-    driver = selenium_driver("notebooks/computational_resources.ipynb")
-    driver.find_element(By.XPATH, '//button[text()="Setup new code"]')
-    driver.get_screenshot_as_file(f"{screenshot_dir}/computational-resources.png")
->>>>>>> 001f1027
+
+    # take screenshots
+    driver.get_screenshot_as_file(f"{screenshot_dir}/computational-resources.png")
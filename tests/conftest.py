import io
import os
import shutil
from collections.abc import Mapping

import numpy as np
import pytest
from aiida import plugins

pytest_plugins = ["aiida.manage.tests.pytest_fixtures"]


@pytest.fixture
def fixture_localhost(aiida_localhost):
    """Return a localhost `Computer`."""
    localhost = aiida_localhost
    localhost.set_default_mpiprocs_per_machine(1)
    return localhost


@pytest.fixture
def generate_calc_job_node(fixture_localhost):
    """Fixture to generate a mock `CalcJobNode` for testing parsers."""

    def flatten_inputs(inputs, prefix=""):
        """Flatten inputs recursively like :meth:`aiida.engine.processes.process::Process._flatten_inputs`."""
        flat_inputs = []
        for key, value in inputs.items():
            if isinstance(value, Mapping):
                flat_inputs.extend(flatten_inputs(value, prefix=prefix + key + "__"))
            else:
                flat_inputs.append((prefix + key, value))
        return flat_inputs

    def _generate_calc_job_node(
        entry_point_name="base",
        computer=None,
        test_name=None,
        inputs=None,
        attributes=None,
        retrieve_temporary=None,
    ):
        """Fixture to generate a mock `CalcJobNode` for testing parsers.
        :param entry_point_name: entry point name of the calculation class
        :param computer: a `Computer` instance
        :param test_name: relative path of directory with test output files in the `fixtures/{entry_point_name}` folder.
        :param inputs: any optional nodes to add as input links to the corrent CalcJobNode
        :param attributes: any optional attributes to set on the node
        :param retrieve_temporary: optional tuple of an absolute filepath of a temporary directory and a list of
            filenames that should be written to this directory, which will serve as the `retrieved_temporary_folder`.
            For now this only works with top-level files and does not support files nested in directories.
        :return: `CalcJobNode` instance with an attached `FolderData` as the `retrieved` node.
        """
        from aiida import orm
        from aiida.common import LinkType
        from aiida.plugins.entry_point import format_entry_point_string
        from plumpy import ProcessState

        if computer is None:
            computer = fixture_localhost

        filepath_folder = None

        if test_name is not None:
            basepath = os.path.dirname(os.path.abspath(__file__))
            filename = os.path.join(
                entry_point_name[len("quantumespresso.") :], test_name
            )
            filepath_folder = os.path.join(basepath, "parsers", "fixtures", filename)
            filepath_input = os.path.join(filepath_folder, "aiida.in")

        entry_point = format_entry_point_string("aiida.calculations", entry_point_name)

        node = orm.CalcJobNode(computer=computer, process_type=entry_point)
        node.base.attributes.set("input_filename", "aiida.in")
        node.base.attributes.set("output_filename", "aiida.out")
        node.base.attributes.set("error_filename", "aiida.err")
        node.set_option("resources", {"num_machines": 1, "num_mpiprocs_per_machine": 1})
        node.set_option("max_wallclock_seconds", 1800)

        if attributes:
            node.base.attributes.set_many(attributes)

        if filepath_folder:
            from aiida_quantumespresso.tools.pwinputparser import PwInputFile
            from qe_tools.exceptions import ParsingError

            try:
                with open(filepath_input, encoding="utf-8") as input_file:
                    parsed_input = PwInputFile(input_file.read())
            except (ParsingError, FileNotFoundError):
                pass
            else:
                inputs["structure"] = parsed_input.get_structuredata()
                inputs["parameters"] = orm.Dict(parsed_input.namelists)

        if inputs:
            metadata = inputs.pop("metadata", {})
            options = metadata.get("options", {})

            for name, option in options.items():
                node.set_option(name, option)

            for link_label, input_node in flatten_inputs(inputs):
                input_node.store()
                node.base.links.add_incoming(
                    input_node, link_type=LinkType.INPUT_CALC, link_label=link_label
                )

        node.store()

        if retrieve_temporary:
            dirpath, filenames = retrieve_temporary
            for filename in filenames:
                try:
                    shutil.copy(
                        os.path.join(filepath_folder, filename),
                        os.path.join(dirpath, filename),
                    )
                except FileNotFoundError:
                    pass  # To test the absence of files in the retrieve_temporary folder

        if filepath_folder:
            retrieved = orm.FolderData()
            retrieved.base.repository.put_object_from_tree(filepath_folder)

            # Remove files that are supposed to be only present in the retrieved temporary folder
            if retrieve_temporary:
                for filename in filenames:
                    try:
                        retrieved.base.repository.delete_object(filename)
                    except OSError:
                        pass  # To test the absence of files in the retrieve_temporary folder

            retrieved.base.links.add_incoming(
                node, link_type=LinkType.CREATE, link_label="retrieved"
            )
            retrieved.store()

            remote_folder = orm.RemoteData(computer=computer, remote_path="/tmp")
            remote_folder.base.links.add_incoming(
                node, link_type=LinkType.CREATE, link_label="remote_folder"
            )

            remote_folder.store()

        # Set process state and exit status
        node.set_process_state(ProcessState.FINISHED)
        node.set_exit_status(0)

        return node

    return _generate_calc_job_node


@pytest.fixture
def structure_data_object():
    """Return a `StructureData` object."""
<<<<<<< HEAD
    StructureData = plugins.DataFactory("core.structure")  # noqa: N806
    structure = StructureData(cell=[[2.0, 0.0, 0.0], [0.0, 2.0, 0.0], [0.0, 0.0, 2.0]])
=======
    from aiida import orm

    structure = orm.StructureData(
        cell=[
            [3.84737, 0.0, 0.0],
            [1.923685, 3.331920, 0.0],
            [1.923685, 1.110640, 3.141364],
        ]
    )
>>>>>>> ef677ac4
    structure.append_atom(position=(0.0, 0.0, 0.0), symbols="Si")
    structure.append_atom(position=(1.923685, 1.110640, 0.785341), symbols="Si")
    return structure


@pytest.fixture
def bands_data_object():
    BandsData = plugins.DataFactory("core.array.bands")  # noqa: N806
    bs = BandsData()
    kpoints = np.array(
        [
            [0.0, 0.0, 0.0],  # array shape is 12 * 3
            [0.1, 0.0, 0.1],
            [0.2, 0.0, 0.2],
            [0.3, 0.0, 0.3],
            [0.4, 0.0, 0.4],
            [0.5, 0.0, 0.5],
            [0.5, 0.0, 0.5],
            [0.525, 0.05, 0.525],
            [0.55, 0.1, 0.55],
            [0.575, 0.15, 0.575],
            [0.6, 0.2, 0.6],
            [0.625, 0.25, 0.625],
        ]
    )

    bands = np.array(
        [
            [
                -5.64024889,
                6.66929678,
                6.66929678,
                6.66929678,
                8.91047649,
            ],  # array shape is 12 * 5, where 12 is the size of the kpoints mesh
            [
                -5.46976726,
                5.76113772,
                5.97844699,
                5.97844699,
                8.48186734,
            ],  # and 5 is the number of states
            [-4.93870761, 4.06179965, 4.97235487, 4.97235488, 7.68276008],
            [-4.05318686, 2.21579935, 4.18048674, 4.18048675, 7.04145185],
            [-2.83974972, 0.37738276, 3.69024464, 3.69024465, 6.75053465],
            [-1.34041116, -1.34041115, 3.52500177, 3.52500178, 6.92381041],
            [-1.34041116, -1.34041115, 3.52500177, 3.52500178, 6.92381041],
            [-1.34599146, -1.31663872, 3.34867603, 3.54390139, 6.93928289],
            [-1.36769345, -1.24523403, 2.94149041, 3.6004033, 6.98809593],
            [-1.42050683, -1.12604118, 2.48497007, 3.69389815, 7.07537154],
            [-1.52788845, -0.95900776, 2.09104321, 3.82330632, 7.20537566],
            [-1.71354964, -0.74425095, 1.82242466, 3.98697455, 7.37979746],
        ]
    )
    bs.set_kpoints(kpoints)
    bs.set_bands(bands)
    labels = [(0, "GAMMA"), (5, "X"), (6, "Z"), (11, "U")]
    bs.labels = labels
    return bs


@pytest.fixture
def folder_data_object():
    """Return a `FolderData` object."""
    FolderData = plugins.DataFactory("core.folder")  # noqa: N806
    folder_data = FolderData()
    with io.StringIO("content of test1 filelike") as fobj:
        folder_data.put_object_from_filelike(fobj, path="test1.txt")
    with io.StringIO("content of test2 filelike") as fobj:
        folder_data.put_object_from_filelike(fobj, path="test2.txt")
    with io.StringIO("content of test_long file" * 1000) as fobj:
        folder_data.put_object_from_filelike(fobj, path="test_long.txt")

    return folder_data


def aiida_local_code_bash(aiida_local_code_factory):
    """Return a `Code` configured for the bash executable."""
    return aiida_local_code_factory(executable="bash", entry_point="bash")<|MERGE_RESOLUTION|>--- conflicted
+++ resolved
@@ -156,20 +156,14 @@
 @pytest.fixture
 def structure_data_object():
     """Return a `StructureData` object."""
-<<<<<<< HEAD
     StructureData = plugins.DataFactory("core.structure")  # noqa: N806
-    structure = StructureData(cell=[[2.0, 0.0, 0.0], [0.0, 2.0, 0.0], [0.0, 0.0, 2.0]])
-=======
-    from aiida import orm
-
-    structure = orm.StructureData(
+    structure = StructureData(
         cell=[
             [3.84737, 0.0, 0.0],
             [1.923685, 3.331920, 0.0],
             [1.923685, 1.110640, 3.141364],
         ]
     )
->>>>>>> ef677ac4
     structure.append_atom(position=(0.0, 0.0, 0.0), symbols="Si")
     structure.append_atom(position=(1.923685, 1.110640, 0.785341), symbols="Si")
     return structure

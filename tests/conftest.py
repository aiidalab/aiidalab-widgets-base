import io
import os
import shutil
from collections.abc import Mapping

import numpy as np
import pytest
from aiida import plugins

pytest_plugins = ["aiida.manage.tests.pytest_fixtures"]


@pytest.fixture
def fixture_localhost(aiida_localhost):
    """Return a localhost `Computer`."""
    localhost = aiida_localhost
    localhost.set_default_mpiprocs_per_machine(1)
    return localhost


@pytest.fixture
def generate_calc_job_node(fixture_localhost):
    """Fixture to generate a mock `CalcJobNode` for testing parsers."""

    def flatten_inputs(inputs, prefix=""):
        """Flatten inputs recursively like :meth:`aiida.engine.processes.process::Process._flatten_inputs`."""
        flat_inputs = []
        for key, value in inputs.items():
            if isinstance(value, Mapping):
                flat_inputs.extend(flatten_inputs(value, prefix=prefix + key + "__"))
            else:
                flat_inputs.append((prefix + key, value))
        return flat_inputs

    def _generate_calc_job_node(
        entry_point_name="base",
        computer=None,
        test_name=None,
        inputs=None,
        attributes=None,
        retrieve_temporary=None,
    ):
        """Fixture to generate a mock `CalcJobNode` for testing parsers.
        :param entry_point_name: entry point name of the calculation class
        :param computer: a `Computer` instance
        :param test_name: relative path of directory with test output files in the `fixtures/{entry_point_name}` folder.
        :param inputs: any optional nodes to add as input links to the corrent CalcJobNode
        :param attributes: any optional attributes to set on the node
        :param retrieve_temporary: optional tuple of an absolute filepath of a temporary directory and a list of
            filenames that should be written to this directory, which will serve as the `retrieved_temporary_folder`.
            For now this only works with top-level files and does not support files nested in directories.
        :return: `CalcJobNode` instance with an attached `FolderData` as the `retrieved` node.
        """
        from aiida import orm
        from aiida.common import LinkType
        from aiida.plugins.entry_point import format_entry_point_string
        from plumpy import ProcessState

        if computer is None:
            computer = fixture_localhost

        filepath_folder = None

        if test_name is not None:
            basepath = os.path.dirname(os.path.abspath(__file__))
            filename = os.path.join(
                entry_point_name[len("quantumespresso.") :], test_name
            )
            filepath_folder = os.path.join(basepath, "parsers", "fixtures", filename)
            filepath_input = os.path.join(filepath_folder, "aiida.in")

        entry_point = format_entry_point_string("aiida.calculations", entry_point_name)

        node = orm.CalcJobNode(computer=computer, process_type=entry_point)
        node.base.attributes.set("input_filename", "aiida.in")
        node.base.attributes.set("output_filename", "aiida.out")
        node.base.attributes.set("error_filename", "aiida.err")
        node.set_option("resources", {"num_machines": 1, "num_mpiprocs_per_machine": 1})
        node.set_option("max_wallclock_seconds", 1800)

        if attributes:
            node.base.attributes.set_many(attributes)

        if filepath_folder:
            from aiida_quantumespresso.tools.pwinputparser import PwInputFile
            from qe_tools.exceptions import ParsingError

            try:
                with open(filepath_input, encoding="utf-8") as input_file:
                    parsed_input = PwInputFile(input_file.read())
            except (ParsingError, FileNotFoundError):
                pass
            else:
                inputs["structure"] = parsed_input.get_structuredata()
                inputs["parameters"] = orm.Dict(parsed_input.namelists)

        if inputs:
            metadata = inputs.pop("metadata", {})
            options = metadata.get("options", {})

            for name, option in options.items():
                node.set_option(name, option)

            for link_label, input_node in flatten_inputs(inputs):
                input_node.store()
                node.base.links.add_incoming(
                    input_node, link_type=LinkType.INPUT_CALC, link_label=link_label
                )

        node.store()

        if retrieve_temporary:
            dirpath, filenames = retrieve_temporary
            for filename in filenames:
                try:
                    shutil.copy(
                        os.path.join(filepath_folder, filename),
                        os.path.join(dirpath, filename),
                    )
                except FileNotFoundError:
                    pass  # To test the absence of files in the retrieve_temporary folder

        if filepath_folder:
            retrieved = orm.FolderData()
            retrieved.base.repository.put_object_from_tree(filepath_folder)

            # Remove files that are supposed to be only present in the retrieved temporary folder
            if retrieve_temporary:
                for filename in filenames:
                    try:
                        retrieved.base.repository.delete_object(filename)
                    except OSError:
                        pass  # To test the absence of files in the retrieve_temporary folder

            retrieved.base.links.add_incoming(
                node, link_type=LinkType.CREATE, link_label="retrieved"
            )
            retrieved.store()

            remote_folder = orm.RemoteData(computer=computer, remote_path="/tmp")
            remote_folder.base.links.add_incoming(
                node, link_type=LinkType.CREATE, link_label="remote_folder"
            )

            remote_folder.store()

        # Set process state and exit status
        node.set_process_state(ProcessState.FINISHED)
        node.set_exit_status(0)

        return node

    return _generate_calc_job_node


@pytest.fixture
def structure_data_object():
    """Return a `StructureData` object."""
    StructureData = plugins.DataFactory("core.structure")  # noqa: N806
    structure = StructureData(cell=[[2.0, 0.0, 0.0], [0.0, 2.0, 0.0], [0.0, 0.0, 2.0]])
    structure.append_atom(position=(0.0, 0.0, 0.0), symbols="Si")
    structure.append_atom(position=(1.0, 1.0, 1.0), symbols="Si")
    return structure


@pytest.fixture
<<<<<<< HEAD
def bands_data_object():
    BandsData = plugins.DataFactory("core.array.bands")  # noqa: N806
    bs = BandsData()
    kpoints = np.array(
        [
            [0.0, 0.0, 0.0],  # array shape is 12 * 3
            [0.1, 0.0, 0.1],
            [0.2, 0.0, 0.2],
            [0.3, 0.0, 0.3],
            [0.4, 0.0, 0.4],
            [0.5, 0.0, 0.5],
            [0.5, 0.0, 0.5],
            [0.525, 0.05, 0.525],
            [0.55, 0.1, 0.55],
            [0.575, 0.15, 0.575],
            [0.6, 0.2, 0.6],
            [0.625, 0.25, 0.625],
        ]
    )

    bands = np.array(
        [
            [
                -5.64024889,
                6.66929678,
                6.66929678,
                6.66929678,
                8.91047649,
            ],  # array shape is 12 * 5, where 12 is the size of the kpoints mesh
            [
                -5.46976726,
                5.76113772,
                5.97844699,
                5.97844699,
                8.48186734,
            ],  # and 5 is the number of states
            [-4.93870761, 4.06179965, 4.97235487, 4.97235488, 7.68276008],
            [-4.05318686, 2.21579935, 4.18048674, 4.18048675, 7.04145185],
            [-2.83974972, 0.37738276, 3.69024464, 3.69024465, 6.75053465],
            [-1.34041116, -1.34041115, 3.52500177, 3.52500178, 6.92381041],
            [-1.34041116, -1.34041115, 3.52500177, 3.52500178, 6.92381041],
            [-1.34599146, -1.31663872, 3.34867603, 3.54390139, 6.93928289],
            [-1.36769345, -1.24523403, 2.94149041, 3.6004033, 6.98809593],
            [-1.42050683, -1.12604118, 2.48497007, 3.69389815, 7.07537154],
            [-1.52788845, -0.95900776, 2.09104321, 3.82330632, 7.20537566],
            [-1.71354964, -0.74425095, 1.82242466, 3.98697455, 7.37979746],
        ]
    )
    bs.set_kpoints(kpoints)
    bs.set_bands(bands)
    labels = [(0, "GAMMA"), (5, "X"), (6, "Z"), (11, "U")]
    bs.labels = labels
    return bs


@pytest.fixture
def folder_data_object():
    """Return a `FolderData` object."""
    FolderData = plugins.DataFactory("core.folder")  # noqa: N806
    folder_data = FolderData()
    with io.StringIO("content of test1 filelike") as fobj:
        folder_data.put_object_from_filelike(fobj, path="test1.txt")
    with io.StringIO("content of test2 filelike") as fobj:
        folder_data.put_object_from_filelike(fobj, path="test2.txt")
    with io.StringIO("content of test_long file" * 1000) as fobj:
        folder_data.put_object_from_filelike(fobj, path="test_long.txt")

    return folder_data
=======
def aiida_local_code_bash(aiida_local_code_factory):
    """Return a `Code` configured for the bash executable."""
    return aiida_local_code_factory(executable="bash", entry_point="bash")
>>>>>>> 970b5e1c
<|MERGE_RESOLUTION|>--- conflicted
+++ resolved
@@ -164,7 +164,6 @@
 
 
 @pytest.fixture
-<<<<<<< HEAD
 def bands_data_object():
     BandsData = plugins.DataFactory("core.array.bands")  # noqa: N806
     bs = BandsData()
@@ -233,8 +232,7 @@
         folder_data.put_object_from_filelike(fobj, path="test_long.txt")
 
     return folder_data
-=======
+
 def aiida_local_code_bash(aiida_local_code_factory):
     """Return a `Code` configured for the bash executable."""
-    return aiida_local_code_factory(executable="bash", entry_point="bash")
->>>>>>> 970b5e1c
+    return aiida_local_code_factory(executable="bash", entry_point="bash")
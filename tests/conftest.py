--- conflicted
+++ resolved
@@ -51,17 +51,10 @@
     """Ensure that HTTP service is up and responsive."""
     # Directory ~/apps/aiidalab-widgets-base/ is mounted by docker,
     # make it writeable for jovyan user, needed for `pip install`
-<<<<<<< HEAD
-    chmod_command = "exec -T -u root aiidalab bash -c 'chmod -R a+rw /home/jovyan/apps/aiidalab-widgets-base'"
-    docker_compose.execute(chmod_command)
+    aiidalab_exec("chmod -R a+rw /home/jovyan/apps/aiidalab-widgets-base", user="root")
 
-    install_command = "bash -c 'pip install .[smiles]'"
-    command = f"exec --workdir /home/jovyan/apps/aiidalab-widgets-base -T aiidalab {install_command}"
-=======
-    aiidalab_exec("chmod -R a+rw /home/jovyan/apps/aiidalab-widgets-base", user="root")
->>>>>>> 1a8a8cf9
-
-    aiidalab_exec("pip install -U .")
+    # Install AWB with extra dependencies for SmilesWidget
+    aiidalab_exec("pip install -U .[smiles]")
 
     # `port_for` takes a container port and returns the corresponding host port
     port = docker_services.port_for("aiidalab", 8888)

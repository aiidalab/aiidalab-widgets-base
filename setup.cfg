--- conflicted
+++ resolved
@@ -23,15 +23,9 @@
 [options]
 packages = find:
 install_requires =
-<<<<<<< HEAD
     aiida-core>=1.0,<3
-    aiidalab>=21.07.3
+    aiidalab>=21.11.2
     aiidalab-eln~=0.1.2
-=======
-    aiida-core~=1.0
-    aiidalab>=21.11.2
-    aiidalab-eln~=0.1
->>>>>>> 9cc46fc5
     ansi2html~=1.6
     ase<3.20
     bokeh~=2.0

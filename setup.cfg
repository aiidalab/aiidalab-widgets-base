[metadata]
name = aiidalab_widgets_base
version = attr: aiidalab_widgets_base.__version__
description = Reusable widgets for AiiDAlab applications.
long_description = file: README.md
long_description_content_type = text/markdown
url = https://github.com/aiidalab/aiidalab-widgets-base
author = The AiiDAlab team
author_email = aiidalab@materialscloud.org
license = MIT
license_file = LICENSE.txt
classifiers =
    Development Status :: 5 - Production/Stable
    Framework :: AiiDA
    License :: OSI Approved :: MIT License
    Programming Language :: Python :: 3
    Programming Language :: Python :: 3 :: Only

[options]
packages = find:
install_requires =
    PyCifRW~=4.4
    aiida-core>=2.1,<3
    aiidalab>=21.11.2
    aiidalab-eln>=0.1.2,~=0.1
    ansi2html~=1.6
    ase~=3.18
    bokeh~=2.0
    humanfriendly~=10.0
    ipytree~=0.2
    ipywidgets~=7.7
    widgetsnbextension<3.6.3
    more-itertools~=8.0
    pymysql~=0.9
    nglview~=3.0
    optimade-client==2022.9.19
    spglib>=1.14,<3
    vapory~=0.1.2
python_requires = >=3.8
include_package_data = True
zip_safe = False

[options.extras_require]
dev =
    bumpver==2021.1114
    pgtest==1.3.1
    pre-commit==2.10.1
    pytest~=6.2
    pytest-cov~=4.0
    pytest-docker~=1.0
    pytest-selenium~=4.0
    selenium~=4.7.0
    webdriver-manager~=3.8
docs =
    MarkupSafe<2.1
    myst-nb
    pydata-sphinx-theme
    sphinx
    sphinxcontrib-contentui
    sphinxcontrib-details-directive
smiles =
    rdkit>=2021.09.2
<<<<<<< HEAD
    scikit-learn~=1.0
=======
    scikit-learn~=1.0.0
>>>>>>> 3f159481

[flake8]
ignore =
    E501
    W503
    E203
per-file-ignores =
    aiidalab_widgets_base/__init__.py: E402
exclude =
    docs/,
    docs/source/conf.py

[bumpver]
current_version = "v2.0.1"
version_pattern = "vMAJOR.MINOR.PATCH[PYTAGNUM]"
commit_message = "Bump version {old_version} -> {new_version}"
commit = True
tag = True
push = True

[bumpver:file_patterns]
aiidalab_widgets_base/__init__.py =
    __version__ = "{pep440_version}"<|MERGE_RESOLUTION|>--- conflicted
+++ resolved
@@ -60,11 +60,7 @@
     sphinxcontrib-details-directive
 smiles =
     rdkit>=2021.09.2
-<<<<<<< HEAD
-    scikit-learn~=1.0
-=======
     scikit-learn~=1.0.0
->>>>>>> 3f159481
 
 [flake8]
 ignore =

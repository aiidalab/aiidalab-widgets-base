--- conflicted
+++ resolved
@@ -24,17 +24,13 @@
 packages = find:
 install_requires =
     aiida-core>=1.0,<3
-<<<<<<< HEAD
     aiidalab>=21.07.3
-=======
->>>>>>> 874abb48
-    aiidalab-eln~=0.1
+    #aiidalab-eln~=0.1
     aiidalab-eln@git+https://github.com/ltalirz/aiidalab-eln@e2c750cb07ea0cb9f69a4f9599072f07e411e680#egg=aiidalab-eln
     ansi2html~=1.6
     ase<3.20
     bokeh~=2.0
     deprecation~=2.1
-    git+https://github.com/ltalirz/aiidalab-eln@e2c750cb07ea0cb9f69a4f9599072f07e411e680#egg=aiidalab-eln
     ipytree~=0.2
     ipywidgets~=7.6
     jupyter-client<7

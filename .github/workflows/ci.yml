--- conflicted
+++ resolved
@@ -27,11 +27,7 @@
             matrix:
                 browser: [Chrome, Firefox]
                 # test on the latest and the oldest supported version
-<<<<<<< HEAD
-                aiida-core-version: [2.6.2]
-=======
-                aiida-core-version: [2.1.2, 2.6.3]
->>>>>>> 5af54cd5
+                aiida-core-version: [2.6.3]
             fail-fast: false
 
         runs-on: ubuntu-22.04

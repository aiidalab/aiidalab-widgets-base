---
# Run basic tests for this app on the latest aiidalab-docker image.

name: continuous-integration

on: [push, pull_request]

<<<<<<< HEAD
=======
# https://docs.github.com/en/actions/using-jobs/using-concurrency
concurrency:
    # only cancel in-progress jobs or runs for the current workflow - matches against branch & tags
    group: ${{ github.workflow }}-${{ github.ref }}
    cancel-in-progress: true
>>>>>>> a6fcf067

jobs:

    pre-commit:
    # Adapted from: https://github.com/CasperWA/voila-optimade-client

        runs-on: ubuntu-latest

        steps:
            - uses: actions/checkout@v3

            - name: Setup Python
              uses: actions/setup-python@v4
              with:
                  python-version: '3.10'
                  cache: pip
                  cache-dependency-path: |
                      .pre-commit-config.yaml
                      **/setup.cfg
                      **/pyproject.toml
                      **/requirements*.txt

            - uses: pre-commit/action@v2.0.0

    test-notebooks:

        needs: [pre-commit]

        strategy:
            matrix:
                tag: [latest]
                browser: [Chrome, Firefox]
                python-version: ['3.10']
            fail-fast: false

        runs-on: ubuntu-latest
        timeout-minutes: 30

        steps:

            - name: Check out app
              uses: actions/checkout@v3

            - name: Set up Python
              uses: actions/setup-python@v4
              with:
                  python-version: ${{ matrix.python-version }}
                  cache: pip
                  cache-dependency-path: |
                      **/setup.cfg
                      **/pyproject.toml
                      **/requirements*.txt

            - name: Install package
              run: pip install -e .[dev]

            - name: Set jupyter token env
              run: echo "JUPYTER_TOKEN=$(openssl rand -hex 32)" >> $GITHUB_ENV

            # The Firefox and its engine geckodrive need do be installed manually to run
            # selenium tests.
            - name: Install Firefox
              uses: browser-actions/setup-firefox@latest
              with:
                  firefox-version: '96.0'
              if: matrix.browser == 'Firefox'

            - name: Install geckodriver
              run: |
                  wget -c https://github.com/mozilla/geckodriver/releases/download/v0.30.0/geckodriver-v0.30.0-linux64.tar.gz
                  tar xf geckodriver-v0.30.0-linux64.tar.gz -C /usr/local/bin
              if: matrix.browser == 'Firefox'

            - name: Run pytest
              run: pytest -v --driver ${{ matrix.browser }} tests_notebooks
              env:
                  TAG: ${{ matrix.tag }}

            - name: Upload screenshots as artifacts
              if: always()
              uses: actions/upload-artifact@v3
              with:
                  name: Screenshots-${{ matrix.tag }}-${{ matrix.browser }}
                  path: screenshots/
                  if-no-files-found: error

    test-package:

        needs: [pre-commit]

        strategy:
            matrix:
                tag: [latest]
                python-version: ['3.8', '3.9', '3.10']
            fail-fast: false

        runs-on: ubuntu-latest
        timeout-minutes: 30
        services:
            rabbitmq:
                image: rabbitmq:latest
                ports:
                    - 5672:5672
        steps:

            - name: Check out app
              uses: actions/checkout@v3

            - name: Set up Python
              uses: actions/setup-python@v4
              with:
                  python-version: ${{ matrix.python-version }}
                  cache: pip
                  cache-dependency-path: |
                      **/setup.cfg
                      **/pyproject.toml
                      **/requirements*.txt

            - name: Install package
              run: pip install -e .[dev,smiles]

            - name: Run pytest
              run: pytest -v tests --cov
              env:
                  TAG: ${{ matrix.tag }}

            - name: Upload coverage reports to Codecov
              uses: codecov/codecov-action@v3
              with:
                  flags: python-${{ matrix.python-version }}<|MERGE_RESOLUTION|>--- conflicted
+++ resolved
@@ -5,14 +5,12 @@
 
 on: [push, pull_request]
 
-<<<<<<< HEAD
-=======
+
 # https://docs.github.com/en/actions/using-jobs/using-concurrency
 concurrency:
     # only cancel in-progress jobs or runs for the current workflow - matches against branch & tags
     group: ${{ github.workflow }}-${{ github.ref }}
     cancel-in-progress: true
->>>>>>> a6fcf067
 
 jobs:
 

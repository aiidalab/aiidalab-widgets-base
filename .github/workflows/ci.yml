--- conflicted
+++ resolved
@@ -44,11 +44,7 @@
                   python-version: '3.11'
 
             - name: Install uv
-<<<<<<< HEAD
-              run: curl --proto '=https' --tlsv1.2 -LsSf https://github.com/astral-sh/uv/releases/download/0.2.13/uv-installer.sh | sh
-=======
               run: curl --proto '=https' --tlsv1.2 -LsSf https://github.com/astral-sh/uv/releases/download/${UV_VERSION}/uv-installer.sh | sh
->>>>>>> 6075e7c7
 
             - name: Install package test dependencies
               # Notebook tests happen in the container, here we only need to install
@@ -120,11 +116,7 @@
                   python-version: ${{ matrix.python-version }}
 
             - name: Install uv
-<<<<<<< HEAD
-              run: curl --proto '=https' --tlsv1.2 -LsSf https://github.com/astral-sh/uv/releases/download/0.2.13/uv-installer.sh | sh
-=======
               run: curl --proto '=https' --tlsv1.2 -LsSf https://github.com/astral-sh/uv/releases/download/${UV_VERSION}/uv-installer.sh | sh
->>>>>>> 6075e7c7
 
             - name: Install package
             # NOTE: uv (unlike pip) does not compile python to bytecode after install.

import time

import requests
from selenium.webdriver.common.by import By
from selenium.webdriver.common.keys import Keys


def test_loaded_css(selenium_driver):
    driver = selenium_driver("tests_notebooks/test_notebook.ipynb")
    element = driver.find_element(By.CLASS_NAME, "red-text")
    assert element.value_of_css_property("color") in (
        "rgba(255, 0, 0, 1)",  # Chrome
        "rgb(255, 0, 0)",  # Firefox
    )


def test_notebook_service_available(notebook_service):
    url, token = notebook_service
    response = requests.get(f"{url}/?token={token}")
    assert response.status_code == 200


def test_aiida_datatypes_viewers(selenium_driver, final_screenshot):
    driver = selenium_driver("notebooks/viewers.ipynb")
    driver.set_window_size(1000, 2000)
    driver.find_element(By.CLASS_NAME, "widget-label")
    driver.find_element(By.XPATH, '//button[text()="Clear selection"]')
    time.sleep(5)


def test_eln_configure(selenium_driver, final_screenshot):
    driver = selenium_driver("notebooks/eln_configure.ipynb")
    driver.find_element(By.XPATH, '//button[text()="Set as default"]')


<<<<<<< HEAD
=======
def test_process(selenium_driver, final_screenshot):
    driver = selenium_driver("notebooks/process.ipynb")
    driver.find_element(By.XPATH, '//label[text()="Select calculation:"]')


>>>>>>> 7a1ec999
def test_wizard_apps(selenium_driver, final_screenshot):
    driver = selenium_driver("notebooks/wizard_apps.ipynb")
    driver.find_element(By.XPATH, '//label[text()="Delivery progress:"]')


def test_structures(selenium_driver, final_screenshot):
    driver = selenium_driver("notebooks/structures.ipynb")
    driver.set_window_size(1000, 900)
    driver.find_element(By.XPATH, '//button[text()="Upload Structure (0)"]')


def test_structures_generate_from_smiles(selenium_driver, final_screenshot):
    driver = selenium_driver("notebooks/structures.ipynb")
    driver.set_window_size(1000, 900)
    # Switch to SMILES tab in StructureManagerWidget
    driver.find_element(By.XPATH, "//*[text()='SMILES']").click()

    # Generate methane molecule from SMILES
    driver.find_element(By.XPATH, "//input[@placeholder='C=C']").send_keys("C")
    driver.find_element(By.XPATH, '//button[text()="Generate molecule"]').click()
    time.sleep(5)

    # Select the first atom
    driver.find_element(By.XPATH, "//*[text()='Selection']").click()
    driver.find_element(
        By.XPATH, "//label[text()='Select atoms:']/following-sibling::input"
    ).send_keys("1")
    driver.find_element(By.XPATH, '//button[text()="Apply selection"]').click()
    driver.find_element(By.XPATH, "//p[contains(text(),'Id: 1; Symbol: C;')]")


def test_structure_from_examples_and_supercell_selection(
    selenium_driver, final_screenshot
):
    driver = selenium_driver("notebooks/structures.ipynb")
    driver.set_window_size(1000, 900)
    # Switch to "From Examples tab in StructureManagerWidget
    driver.find_element(By.XPATH, "//*[text()='From Examples']").click()

    # Select SiO2 example
    driver.find_element(By.XPATH, '//option[@value="Silicon oxide"]').click()

    # Expand cell view in z direction
    driver.find_element(By.XPATH, "//*[text()='Appearance']").click()
    driver.find_element(By.XPATH, "(//input[@type='number'])[3]").send_keys(
        Keys.BACKSPACE
    )
    driver.find_element(By.XPATH, "(//input[@type='number'])[3]").send_keys("2")
    driver.find_element(By.XPATH, "(//input[@type='number'])[3]").send_keys(Keys.ENTER)

    # Select the 12th atom
    driver.find_element(By.XPATH, "//*[text()='Selection']").click()
    driver.find_element(
        By.XPATH, "//label[text()='Select atoms:']/following-sibling::input"
    ).send_keys("12")
    time.sleep(
        1
    )  # This is needed, otherwise selenium often presses "Apply selection" button too fast.
    driver.find_element(By.XPATH, '//button[text()="Apply selection"]').click()

    # Make sure the selection is what we expect
    driver.find_element(By.XPATH, "//p[contains(text(), 'Selected atoms: 12')]")
    driver.find_element(
        By.XPATH, "//p[contains(text(), 'Selected unit cell atoms: 6')]"
    )
    driver.find_element(By.XPATH, "//p[contains(text(),'Id: 12; Symbol: O;')]")


def test_eln_import(selenium_driver, final_screenshot):
    driver = selenium_driver("notebooks/eln_import.ipynb")
    # TODO: This find_element is not specific enough it seems,
    # on the screenshot the page is still loading.
    driver.find_element(By.ID, "tooltip")
    time.sleep(5)


def test_computational_resources_code_setup(
    selenium_driver, aiidalab_exec, final_screenshot
):
    """Test the quicksetup of the code"""
    # check the code CP2K is not in code list
    output = aiidalab_exec("verdi code list").decode().strip()
    assert "cp2k" not in output

    driver = selenium_driver("notebooks/computational_resources.ipynb")
    driver.set_window_size(800, 1600)

    # click the "Setup new code" button
    driver.find_element(By.XPATH, '(//button[text()="Setup new code"])[1]').click()

    # Select daint.cscs.ch domain
    driver.find_element(By.XPATH, '(//option[text()="daint.cscs.ch"])[1]').click()

    # Select computer mc
    driver.find_element(By.XPATH, '(//option[text()="mc"])[1]').click()

    # select code
    driver.find_element(By.XPATH, '(//option[text()="cp2k-9.1"])[1]').click()

    # fill the SSH username
    driver.find_element(
        By.XPATH, "(//label[text()='SSH username:'])[1]/following-sibling::input"
    ).send_keys("dummyuser")

    driver.find_element(
        By.XPATH, "(//label[text()='Slurm account:'])[1]/following-sibling::input"
    ).send_keys("dummyuser")

    # click the quick setup (contain text "Quick setup")
    driver.find_element(
        By.XPATH, '(//button[contains(text(),"Quick setup")])[1]'
    ).click()
    time.sleep(1.0)

    # check the new code cp2k-9.1@daint-mc is in code list
    output = aiidalab_exec("verdi code list").decode().strip()
    assert "cp2k-9.1@daint-mc" in output<|MERGE_RESOLUTION|>--- conflicted
+++ resolved
@@ -33,14 +33,6 @@
     driver.find_element(By.XPATH, '//button[text()="Set as default"]')
 
 
-<<<<<<< HEAD
-=======
-def test_process(selenium_driver, final_screenshot):
-    driver = selenium_driver("notebooks/process.ipynb")
-    driver.find_element(By.XPATH, '//label[text()="Select calculation:"]')
-
-
->>>>>>> 7a1ec999
 def test_wizard_apps(selenium_driver, final_screenshot):
     driver = selenium_driver("notebooks/wizard_apps.ipynb")
     driver.find_element(By.XPATH, '//label[text()="Delivery progress:"]')

"""Module to provide functionality to import structures."""
# pylint: disable=no-self-use

import datetime
import functools
import io
import pathlib
import tempfile
from collections import OrderedDict

import ase
import ipywidgets as ipw
import numpy as np

# spglib for cell converting
import spglib

# AiiDA imports
from aiida.engine import calcfunction
from aiida.orm import (
    CalcFunctionNode,
    CalcJobNode,
    Data,
    Node,
    QueryBuilder,
    WorkChainNode,
)
from aiida.plugins import DataFactory
from ase import Atom, Atoms
from ase.data import chemical_symbols, covalent_radii
from traitlets import Instance, Int, List, Unicode, Union, default, dlink, link, observe

# Local imports
from .data import LigandSelectorWidget
from .utils import StatusHTML, exceptions, get_ase_from_file, get_formula
from .viewers import StructureDataViewer

CifData = DataFactory("core.cif")
StructureData = DataFactory("core.structure")
TrajectoryData = DataFactory("core.array.trajectory")

SYMBOL_RADIUS = {key: covalent_radii[i] for i, key in enumerate(chemical_symbols)}


class StructureManagerWidget(ipw.VBox):
    """Upload a structure and store it in AiiDA database.

    Attributes:
        structure(Atoms): trait that contains the selected structure. 'None' if no structure is selected.
        structure_node(StructureData, CifData): trait that contains AiiDA structure object
        node_class(str): trait that contains structure_node type (as string).
    """

    input_structure = Union([Instance(Atoms), Instance(Data)], allow_none=True)
    structure = Union([Instance(Atoms), Instance(Data)], allow_none=True)
    structure_node = Instance(Data, allow_none=True, read_only=True)
    node_class = Unicode()

    SUPPORTED_DATA_FORMATS = {"CifData": "core.cif", "StructureData": "core.structure"}

    def __init__(
        self,
        importers,
        viewer=None,
        editors=None,
        storable=True,
        node_class=None,
        **kwargs,
    ):
        """
        Arguments:
            importers(list): list of tuples each containing the displayed name of importer and the
                importer object. Each object should contain 'structure' trait pointing to the imported
                structure. The trait will be linked to 'structure' trait of this class.

            storable(bool): Whether to provide Store button (together with Store format)

            node_class(str): AiiDA node class for storing the structure.
                Possible values: 'StructureData', 'CifData' or None (let the user decide).
                Note: If your workflows require a specific node class, better fix it here.
        """

        # History of modifications
        self.history = []

        # Undo functionality.
        btn_undo = ipw.Button(description="Undo", button_style="success")
        btn_undo.on_click(self.undo)
        self.structure_set_by_undo = False

        # To keep track of last inserted structure object
        self._inserted_structure = None

        # Structure viewer.
        if viewer:
            self.viewer = viewer
        else:
            self.viewer = StructureDataViewer(**kwargs)
        dlink((self, "structure"), (self.viewer, "structure"))

        # Store button.
        self.btn_store = ipw.Button(description="Store in AiiDA", disabled=True)
        self.btn_store.on_click(self.store_structure)

        # Label and description that are stored along with the new structure.
        self.structure_label = ipw.Text(description="Label")
        self.structure_description = ipw.Text(description="Description")

        # Store format selector.
        data_format = ipw.RadioButtons(
            options=self.SUPPORTED_DATA_FORMATS, description="Data type:"
        )
        link((data_format, "label"), (self, "node_class"))

        # Store button, store class selector, description.
        store_and_description = [self.btn_store] if storable else []

        if node_class is None:
            store_and_description.append(data_format)
        elif node_class in self.SUPPORTED_DATA_FORMATS:
            self.node_class = node_class
        else:
            raise ValueError(
                "Unknown data format '{}'. Options: {}".format(
                    node_class, list(self.SUPPORTED_DATA_FORMATS.keys())
                )
            )
        self.output = ipw.HTML("")

        children = [
            self._structure_importers(importers),
            self.viewer,
            ipw.HBox(
                store_and_description
                + [self.structure_label, self.structure_description]
            ),
        ]

        structure_editors = self._structure_editors(editors)
        if structure_editors:
            structure_editors = ipw.VBox([btn_undo, structure_editors])
            accordion = ipw.Accordion([structure_editors])
            accordion.selected_index = None
            accordion.set_title(0, "Edit Structure")
            children += [accordion]

        super().__init__(children=children + [self.output], **kwargs)

    def _structure_importers(self, importers):
        """Preparing structure importers."""
        if not isinstance(importers, (list, tuple)):
            raise exceptions.ListOrTuppleError(importers)

        # If there is only one importer - no need to make tabs.
        if len(importers) == 1:
            # Assigning a function which will be called when importer provides a structure.
            dlink((importers[0], "structure"), (self, "input_structure"))

            return importers[0]

        # Otherwise making one tab per importer.
        importers_tab = ipw.Tab()
        importers_tab.children = list(importers)  # One importer per tab.
        for i, importer in enumerate(importers):
            # Labeling tabs.
            importers_tab.set_title(i, importer.title)
            dlink((importer, "structure"), (self, "input_structure"))
        return importers_tab

    def _structure_editors(self, editors):
        """Preparing structure editors."""
        if editors and len(editors) == 1:
            link((editors[0], "structure"), (self, "structure"))

            if editors[0].has_trait("input_selection"):
                dlink((editors[0], "input_selection"), (self.viewer, "input_selection"))

            if editors[0].has_trait("selection"):
                dlink((self.viewer, "selection"), (editors[0], "selection"))

            if editors[0].has_trait("camera_orientation"):
                dlink(
                    (self.viewer._viewer, "_camera_orientation"),
                    (editors[0], "camera_orientation"),
                )  # pylint: disable=protected-access

            return editors[0]

        # If more than one editor was defined.
        if editors:
            editors_tab = ipw.Tab()
            editors_tab.children = tuple(editors)
            for i, editor in enumerate(editors):
                editors_tab.set_title(i, editor.title)
                link((editor, "structure"), (self, "structure"))
                if editor.has_trait("selection"):
                    link((editor, "selection"), (self.viewer, "selection"))
                if editor.has_trait("camera_orientation"):
                    dlink(
                        (self.viewer._viewer, "_camera_orientation"),
                        (editor, "camera_orientation"),
                    )  # pylint: disable=protected-access
            return editors_tab
        return None

    def store_structure(self, _=None):
        """Stores the structure in AiiDA database."""

        if self.structure_node is None:
            return
        if self.structure_node.is_stored:
            self.output.value = "Already stored in AiiDA [{}], skipping...".format(
                self.structure_node
            )
            return
        self.btn_store.disabled = True
        self.structure_node.label = self.structure_label.value
        self.structure_label.disabled = True
        self.structure_node.description = self.structure_description.value
        self.structure_description.disabled = True

        if isinstance(self.input_structure, Data) and self.input_structure.is_stored:

            # Make a link between self.input_structure and self.structure_node
            @calcfunction
            def user_modifications(source_structure):  # pylint: disable=unused-argument
                return self.structure_node

            structure_node = user_modifications(self.input_structure)

        else:
            structure_node = self.structure_node.store()
        self.output.value = f"Stored in AiiDA [{structure_node}]"

    def undo(self, _):
        """Undo modifications."""
        self.structure_set_by_undo = True
        if self.history:
            self.history = self.history[:-1]
            if self.history:
                self.structure = self.history[-1]
            else:
                self.input_structure = None
        self.structure_set_by_undo = False

    @staticmethod
    @default("node_class")
    def _default_node_class():
        return "StructureData"

    @observe("node_class")
    def _change_structure_node(self, _=None):
        with self.hold_trait_notifications():
            self._sync_structure_node()

    def _sync_structure_node(self):
        """Synchronize the structure_node trait using the currently provided info."""
        if len(self.history) > 1:
            # There are some modifications, so converting from ASE.
            structure_node = self._convert_to_structure_node(self.structure)
        else:
            structure_node = self._convert_to_structure_node(self.input_structure)
        self.set_trait("structure_node", structure_node)

    def _convert_to_structure_node(self, structure):
        """Convert structure of any type to the StructureNode object."""
        if structure is None:
            return None
        structure_node_type = DataFactory(
            self.SUPPORTED_DATA_FORMATS[self.node_class]
        )  # pylint: disable=invalid-name

        # If the input_structure trait is set to Atoms object, structure node must be created from it.
        if isinstance(structure, Atoms):
            # If the Atoms object was created by SmilesWidget,
            # attach its SMILES code as an extra.
            structure_node = structure_node_type(ase=structure)
            if "smiles" in structure.info:
                structure_node.base.extras.set("smiles", structure.info["smiles"])
            return structure_node

        # If the input_structure trait is set to AiiDA node, check what type
        if isinstance(structure, Data):
            # Transform the structure to the structure_node_type if needed.
            if isinstance(structure, structure_node_type):
                return structure

        # Using self.structure, as it was already converted to the ASE Atoms object.
        return structure_node_type(ase=self.structure)

    @observe("structure_node")
    def _observe_structure_node(self, change):
        """Modify structure label and description when a new structure is provided."""
        struct = change["new"]
        if struct is None:
            self.btn_store.disabled = True
            self.structure_label.value = ""
            self.structure_label.disabled = True
            self.structure_description.value = ""
            self.structure_description.disabled = True
            return
        if struct.is_stored:
            self.btn_store.disabled = True
            self.structure_label.value = struct.label
            self.structure_label.disabled = True
            self.structure_description.value = struct.description
            self.structure_description.disabled = True
        else:
            self.btn_store.disabled = False
            self.structure_label.value = self.structure.get_chemical_formula()
            self.structure_label.disabled = False
            self.structure_description.value = ""
            self.structure_description.disabled = False

    @observe("input_structure")
    def _observe_input_structure(self, change):
        """Returns ASE atoms object and sets structure_node trait."""
        # If the `input_structure` trait is set to Atoms object, then the `structure` trait should be set to it as well.
        self.history = []

        if isinstance(change["new"], Atoms):
            self.structure = change["new"]

        # If the `input_structure` trait is set to AiiDA node, then the `structure` trait should
        # be converted to an ASE Atoms object.
        elif isinstance(
            change["new"], CifData
        ):  # Special treatement of the CifData object
            str_io = io.StringIO(change["new"].get_content())
            self.structure = ase.io.read(
                str_io, format="cif", reader="ase", store_tags=True
            )
        elif isinstance(change["new"], StructureData):
            self.structure = change["new"].get_ase()

        else:
            self.structure = None

    @observe("structure")
    def _structure_changed(self, change=None):
        """Perform some operations that depend on the value of `structure` trait.

        This function enables/disables `btn_store` widget if structure is provided/set to None.
        Also, the function sets `structure_node` trait to the selected node type.
        """

        if not self.structure_set_by_undo:
            self.history.append(change["new"])

        # If structure trait was set to None, structure_node should become None as well.
        if self.structure is None:
            self.set_trait("structure_node", None)
            self.btn_store.disabled = True
            return

        self.btn_store.disabled = False
        with self.hold_trait_notifications():
            self._sync_structure_node()


class StructureUploadWidget(ipw.VBox):
    """Class that allows to upload structures from user's computer."""

    structure = Union([Instance(Atoms), Instance(Data)], allow_none=True)

    def __init__(
        self, title="", description="Upload Structure", allow_trajectories=False
    ):
        self.title = title
        self.file_upload = ipw.FileUpload(
            description=description, multiple=False, layout={"width": "initial"}
        )
        # Whether to allow uploading multiple structures from a single file.
        # In this case, we create TrajectoryData node.
        self.allow_trajectories = allow_trajectories
        supported_formats = ipw.HTML(
            """<a href="https://wiki.fysik.dtu.dk/ase/ase/io/io.html#ase.io.write" target="_blank">
        Supported structure formats
        </a>"""
        )
        self._status_message = StatusHTML(clear_after=5)
        self.file_upload.observe(self._on_file_upload, names="value")
        super().__init__(
            children=[self.file_upload, supported_formats, self._status_message]
        )

    def _validate_and_fix_ase_cell(self, ase_structure, vacuum_ang=10.0):
        """
        Checks if the ase Atoms object has a cell set,
        otherwise sets it to bounding box plus specified "vacuum" space
        """
        if not ase_structure:
            return None

        cell = ase_structure.cell

        # TODO: Since AiiDA 2.0, zero cell is possible if PBC=false
        # so we should honor that here and do not put artificial cell
        # around gas phase molecules.
        if (
            np.linalg.norm(cell[0]) < 0.1
            or np.linalg.norm(cell[1]) < 0.1
            or np.linalg.norm(cell[2]) < 0.1
        ):
            # if any of the cell vectors is too short, consider it faulty
            # set cell as bounding box + vacuum_ang
            bbox = np.ptp(ase_structure.positions, axis=0)
            new_structure = ase_structure.copy()
            new_structure.cell = bbox + vacuum_ang
            return new_structure
        return ase_structure

    def _on_file_upload(self, change=None):
        """When file upload button is pressed."""
        for fname, item in change["new"].items():
            self.structure = self._read_structure(fname, item["content"])
            self.file_upload.value.clear()
            break

    def _read_structure(self, fname, content):
        suffix = "".join(pathlib.Path(fname).suffixes)
        if suffix == ".cif":
            try:
                return CifData(file=io.BytesIO(content))
            except Exception as e:
                self._status_message.message = f"""
                    <div class="alert alert-warning">Could not parse CIF file {fname}: {e}
                    Trying ASE reader...</div>
                    """

        with tempfile.NamedTemporaryFile(suffix=suffix) as temp_file:
            temp_file.write(content)
            temp_file.flush()
            try:
                if suffix == ".cif":
                    structures = get_ase_from_file(temp_file.name, format="cif")
                else:
                    structures = get_ase_from_file(temp_file.name)
            except ValueError as e:
                self._status_message.message = f"""
                    <div class="alert alert-danger">ERROR: {e}</div>
                    """
                return None
            except KeyError:
                self._status_message.message = f"""
                    <div class="alert alert-danger">ERROR: Could not parse file {fname}</div>
                    """
                return None

            if len(structures) > 1:
                if self.allow_trajectories:
                    return TrajectoryData(
                        structurelist=[
                            StructureData(
                                ase=self._validate_and_fix_ase_cell(ase_struct)
                            )
                            for ase_struct in structures
                        ]
                    )
                else:
                    self._status_message.message = f"""
                        <div class="alert alert-danger">ERROR: More than one structure found in file {fname}</div>
                        """
                    return None

            return self._validate_and_fix_ase_cell(structures[0])


class StructureExamplesWidget(ipw.VBox):
    """Class to provide example structures for selection."""

    structure = Instance(Atoms, allow_none=True)

    def __init__(self, examples, title="", **kwargs):
        self.title = title
        self.on_structure_selection = lambda structure_ase, name: None
        self._select_structure = ipw.Dropdown(
            options=self.get_example_structures(examples)
        )
        self._select_structure.observe(self._on_select_structure, names=["value"])
        super().__init__(children=[self._select_structure], **kwargs)

    @staticmethod
    def get_example_structures(examples):
        """Get the list of example structures."""
        if not isinstance(examples, list):
            raise TypeError(
                f"parameter examples should be of type list, {type(examples)} given"
            )
        return [("Select structure", False)] + examples

    def _on_select_structure(self, change):  # pylint: disable=unused-argument
        """When structure is selected."""

        self.structure = (
            get_ase_from_file(self._select_structure.value)[0]
            if self._select_structure.value
            else None
        )

    @default("structure")
    def _default_structure(self):
        return None


class StructureBrowserWidget(ipw.VBox):
    """Class to query for structures stored in the AiiDA database.

    :param title: Title of the widget displayed on a tab in StructureManagerWidget
    :type title: string
    :param query_types: A tuple of Data node types that are searched (default: StructureData, CifData)
    :type query_types: tuple
    """

    structure = Union([Instance(Atoms), Instance(Data)], allow_none=True)

    def __init__(self, title="", query_types=None):
        self.title = title

        # Structure objects we want to query for.
        if query_types:
            self.query_structure_type = query_types
        else:
            self.query_structure_type = (StructureData, CifData)

        # Extracting available process labels.
        qbuilder = QueryBuilder().append((CalcJobNode, WorkChainNode), project="label")
        self.drop_label = ipw.Dropdown(
            options=sorted({"All"}.union({i[0] for i in qbuilder.iterall() if i[0]})),
            value="All",
            description="Process Label",
            disabled=True,
            style={"description_width": "120px"},
            layout={"width": "50%"},
        )
        self.drop_label.observe(self.search, names="value")

        # Disable process labels selection if we are not looking for the calculated structures.
        def disable_drop_label(change):
            self.drop_label.disabled = not change["new"] == "calculated"

        # Select structures kind.
        self.mode = ipw.RadioButtons(
            options=["all", "uploaded", "edited", "calculated"], layout={"width": "25%"}
        )
        self.mode.observe(self.search, names="value")
        self.mode.observe(disable_drop_label, names="value")

        # Date range.
        # Note: there is Date picker widget, but it currently does not work in Safari:
        # https://ipywidgets.readthedocs.io/en/latest/examples/Widget%20List.html#Date-picker
        date_text = ipw.HTML(value="<p>Select the date range:</p>")
        self.start_date_widget = ipw.Text(
            value="", description="From: ", style={"description_width": "120px"}
        )
        self.end_date_widget = ipw.Text(value="", description="To: ")

        # Search button.
        btn_search = ipw.Button(
            description="Search",
            button_style="info",
            layout={"width": "initial", "margin": "2px 0 0 2em"},
        )
        btn_search.on_click(self.search)

        age_selection = ipw.VBox(
            [
                date_text,
                ipw.HBox([self.start_date_widget, self.end_date_widget, btn_search]),
            ],
            layout={"border": "1px solid #fafafa", "padding": "1em"},
        )

        h_line = ipw.HTML("<hr>")
        box = ipw.VBox([age_selection, h_line, ipw.HBox([self.mode, self.drop_label])])

        self.results = ipw.Dropdown(layout={"width": "900px"})
        self.results.observe(self._on_select_structure, names="value")
        self.search()
        super().__init__([box, h_line, self.results])

    def preprocess(self):
        """Search structures in AiiDA database and add formula extra to them."""

        queryb = QueryBuilder()
        queryb.append(
            self.query_structure_type, filters={"extras": {"!has_key": "formula"}}
        )
        for item in queryb.all():  # iterall() would interfere with base.extras.set()
            try:
                formula = get_formula(item[0])
                item[0].base.extras.set("formula", formula)
            except ValueError:
                pass

    def search(self, _=None):
        """Launch the search of structures in AiiDA database."""
        self.preprocess()

        qbuild = QueryBuilder()

        # If the date range is valid, use it for the search
        try:
            start_date = datetime.datetime.strptime(
                self.start_date_widget.value, "%Y-%m-%d"
            )
            end_date = datetime.datetime.strptime(
                self.end_date_widget.value, "%Y-%m-%d"
            ) + datetime.timedelta(hours=24)

        # Otherwise revert to the standard (i.e. last 7 days)
        except ValueError:
            start_date = datetime.datetime.now() - datetime.timedelta(days=7)
            end_date = datetime.datetime.now() + datetime.timedelta(hours=24)

            self.start_date_widget.value = start_date.strftime("%Y-%m-%d")
            self.end_date_widget.value = end_date.strftime("%Y-%m-%d")

        filters = {}
        filters["ctime"] = {"and": [{">": start_date}, {"<=": end_date}]}

        if self.mode.value == "uploaded":
            qbuild2 = (
                QueryBuilder()
                .append(self.query_structure_type, project=["id"], tag="structures")
                .append(Node, with_outgoing="structures")
            )
            processed_nodes = [n[0] for n in qbuild2.all()]
            if processed_nodes:
                filters["id"] = {"!in": processed_nodes}
            qbuild.append(self.query_structure_type, filters=filters)

        elif self.mode.value == "calculated":
            if self.drop_label.value == "All":
                qbuild.append((CalcJobNode, WorkChainNode), tag="calcjobworkchain")
            else:
                qbuild.append(
                    (CalcJobNode, WorkChainNode),
                    filters={"label": self.drop_label.value},
                    tag="calcjobworkchain",
                )
            qbuild.append(
                self.query_structure_type,
                with_incoming="calcjobworkchain",
                filters=filters,
            )

        elif self.mode.value == "edited":
            qbuild.append(CalcFunctionNode)
            qbuild.append(
                self.query_structure_type,
                with_incoming=CalcFunctionNode,
                filters=filters,
            )

        elif self.mode.value == "all":
            qbuild.append(self.query_structure_type, filters=filters)

        qbuild.order_by({self.query_structure_type: {"ctime": "desc"}})
        matches = {n[0] for n in qbuild.iterall()}
        matches = sorted(matches, reverse=True, key=lambda n: n.ctime)

        options = OrderedDict()
        options[f"Select a Structure ({len(matches)} found)"] = False

        for mch in matches:
            label = f"PK: {mch.pk}"
            label += " | " + mch.ctime.strftime("%Y-%m-%d %H:%M")
            label += " | " + mch.base.extras.get("formula", "")
            label += " | " + mch.node_type.split(".")[-2]
            label += " | " + mch.label
            label += " | " + mch.description
            options[label] = mch

        self.results.options = options

    def _on_select_structure(self, _=None):
        self.structure = self.results.value or None


class SmilesWidget(ipw.VBox):
    """Convert SMILES into 3D structure."""

    structure = Instance(Atoms, allow_none=True)

    SPINNER = """<i class="fa fa-spinner fa-pulse" style="color:red;" ></i>"""

    def __init__(self, title=""):
        # pylint: disable=unused-import
        self.title = title

        try:
            from openbabel import openbabel  # noqa: F401
            from openbabel import pybel  # noqa: F401
        except ImportError:
            self.disable_openbabel = True

        try:  # noqa: TC101
            from rdkit import Chem  # noqa: F401
            from rdkit.Chem import AllChem  # noqa: F401
        except ImportError:
            super().__init__(
                [
                    ipw.HTML(
                        "The SmilesWidget requires the rdkit library, "
                        "but the library was not found."
                    )
                ]
            )
            return

        self.smiles = ipw.Text(placeholder="C=C")
        self.create_structure_btn = ipw.Button(
            description="Generate molecule",
            button_style="primary",
            tooltip="Generate molecule from SMILES string",
        )
        self.create_structure_btn.on_click(self._on_button_pressed)
        self.output = ipw.HTML("")

        super().__init__(
            [ipw.HBox([self.smiles, self.create_structure_btn]), self.output]
        )

    def _make_ase(self, species, positions, smiles):
        """Create ase Atoms object."""
        from sklearn.decomposition import PCA

        # Get the principal axes and realign the molecule along z-axis.
        positions = PCA(n_components=3).fit_transform(positions)
        atoms = Atoms(species, positions=positions, pbc=False)
        atoms.cell = np.ptp(atoms.positions, axis=0) + 10
        atoms.center()
        # We're attaching this info so that it
        # can be later stored as an extra on AiiDA Structure node.
        atoms.info["smiles"] = smiles

        return atoms

    def _pybel_opt(self, smiles, steps):
        """Optimize a molecule using force field and pybel (needed for complex SMILES)."""
        from openbabel import openbabel as ob
        from openbabel import pybel as pb

        obconversion = ob.OBConversion()
        obconversion.SetInFormat("smi")
        obmol = ob.OBMol()
        obconversion.ReadString(obmol, smiles)

        pbmol = pb.Molecule(obmol)
        pbmol.make3D(forcefield="uff", steps=50)

        pbmol.localopt(forcefield="gaff", steps=200)
        pbmol.localopt(forcefield="mmff94", steps=100)

        f_f = pb._forcefields["uff"]  # pylint: disable=protected-access
        f_f.Setup(pbmol.OBMol)
        f_f.ConjugateGradients(steps, 1.0e-9)
        f_f.GetCoordinates(pbmol.OBMol)
        species = [chemical_symbols[atm.atomicnum] for atm in pbmol.atoms]
        positions = np.asarray([atm.coords for atm in pbmol.atoms])
        return self._make_ase(species, positions, smiles)

    def _rdkit_opt(self, smiles, steps):
        """Optimize a molecule using force field and rdkit (needed for complex SMILES)."""
        from rdkit import Chem
        from rdkit.Chem import AllChem

        mol = Chem.MolFromSmiles(smiles)
        if mol is None:
            # Something is seriously wrong with the SMILES code,
            # just return None and don't attempt anything else.
            self.output.value = "RDKit ERROR: Invalid SMILES string"
            return None
        mol = Chem.AddHs(mol)

        AllChem.EmbedMolecule(mol, maxAttempts=20, randomSeed=42)
        if AllChem.UFFHasAllMoleculeParams(mol):
            AllChem.UFFOptimizeMolecule(mol, maxIters=steps)
        else:
            self.output.value = "RDKit WARNING: Missing UFF parameters"

        positions = mol.GetConformer().GetPositions()
        natoms = mol.GetNumAtoms()
        species = [mol.GetAtomWithIdx(j).GetSymbol() for j in range(natoms)]
        return self._make_ase(species, positions, smiles)

    def _mol_from_smiles(self, smiles, steps=1000):
        """Convert SMILES to ase structure try rdkit then pybel"""
        try:
            return self._rdkit_opt(smiles, steps)
        except ValueError as e:
            self.output.value = str(e)
            if self.disable_openbabel:
                return None
            self.output.value += " Trying OpenBabel..."
            return self._pybel_opt(smiles, steps)

    def _on_button_pressed(self, change):  # pylint: disable=unused-argument
        """Convert SMILES to ase structure when button is pressed."""
        self.output.value = ""

        if not self.smiles.value:
            return
        spinner = f"Screening possible conformers {self.SPINNER}"  # font-size:20em;
        self.output.value = spinner
        self.structure = self._mol_from_smiles(self.smiles.value)
        # Don't overwrite possible error/warning messages
        if self.output.value == spinner:
            self.output.value = ""

    @default("structure")
    def _default_structure(self):
        return None


def _register_structure(operator):
    """
    Decorator for methods that manipulate (operate on) the selected structure.

    Checks whether a structure and selection is set and ensures that the
    arguments for structure and selection are passed by copy rather than
    reference. A pop-up warning message is shown in case that neither a
    structure or selection are set.
    """

    @functools.wraps(operator)
    def inner(ref, *args, **kwargs):

        if not ref.structure:
            ref._status_message.message = """
            <div class="alert alert-info">
            <strong>Please choose a structure first.</strong>
            </div>
            """
        else:
            operator(
                ref,
                *args,
                **kwargs,
                atoms=ref.structure.copy(),
            )

    return inner


def _register_selection(operator):
    """
    Decorator for methods that manipulate (operate on) the selected structure.

    Checks whether a structure and selection is set and ensures that the
    arguments for structure and selection are passed by copy rather than
    reference. A pop-up warning message is shown in case that neither a
    structure or selection are set.
    """

    @functools.wraps(operator)
    def inner(ref, *args, **kwargs):

        if not ref.selection:
            ref._status_message.message = """
            <div class="alert alert-info">
            <strong>Please select atoms first.</strong>
            </div>
            """
        else:
            operator(
                ref,
                *args,
                **kwargs,
                selection=ref.selection.copy(),
            )

    return inner


class BasicCellEditor(ipw.VBox):
    """Widget that allows for the basic cell editing."""

    structure = Instance(Atoms, allow_none=True)

    def __init__(self, title="Cell transform"):
        self.title = title
        self._status_message = StatusHTML()

        # cell transfor opration widget
        primitive_cell = ipw.Button(
            description="Convert to primitive cell",
            layout={"width": "initial"},
        )
        primitive_cell.on_click(self.def_primitive_cell)

        conventional_cell = ipw.Button(
            description="Convert to conventional cell",
            layout={"width": "initial"},
        )
        conventional_cell.on_click(self.def_conventional_cell)

        super().__init__(
            children=[
                ipw.HBox(
                    [
                        primitive_cell,
                        conventional_cell,
                    ],
                ),
                self._status_message,
            ],
        )

    @_register_structure
    def def_primitive_cell(self, _=None, atoms=None):
        atoms = self._to_standard_cell(atoms, to_primitive=True)

        self.structure = atoms

    @_register_structure
    def def_conventional_cell(self, _=None, atoms=None):
        atoms = self._to_standard_cell(atoms, to_primitive=False)

        self.structure = atoms

    @staticmethod
    def _to_standard_cell(
        structure: Atoms, to_primitive=False, no_idealize=False, symprec=1e-5
    ):
        """The `standardize_cell` method from spglib and apply to ase.Atoms"""
        lattice = structure.get_cell()
        positions = structure.get_scaled_positions()
        numbers = structure.get_atomic_numbers()

        cell = (lattice, positions, numbers)

        # operation
        lattice, positions, numbers = spglib.standardize_cell(
            cell, to_primitive=to_primitive, no_idealize=no_idealize, symprec=symprec
        )

        return Atoms(
            cell=lattice,
            scaled_positions=positions,
            numbers=numbers,
            pbc=[True, True, True],
        )


class BasicStructureEditor(ipw.VBox):  # pylint: disable=too-many-instance-attributes
    """
    Widget that allows for the basic structure (molecule and
    position of periodic structure in cell) editing."""

    structure = Instance(Atoms, allow_none=True)
    input_selection = List(Int, allow_none=True)
    selection = List(Int)
    camera_orientation = List()

    def __init__(self, title=""):

        self.title = title

        # Define action vector.
        self.axis_p1 = ipw.Text(
            description="Starting point", value="0 0 0", layout={"width": "initial"}
        )
        self.axis_p2 = ipw.Text(
            description="Ending point", value="0 0 1", layout={"width": "initial"}
        )
        btn_def_atom1 = ipw.Button(
            description="From selection", layout={"width": "initial"}
        )
        btn_def_atom1.on_click(self.def_axis_p1)
        btn_def_atom2 = ipw.Button(
            description="From selection", layout={"width": "initial"}
        )
        btn_def_atom2.on_click(self.def_axis_p2)
        btn_get_from_camera = ipw.Button(
            description="Perp. to screen",
            button_style="warning",
            layout={"width": "initial"},
        )
        btn_get_from_camera.on_click(self.def_perpendicular_to_screen)

        # Define action point.
        self.point = ipw.Text(
            description="Action point", value="0 0 0", layout={"width": "initial"}
        )
        btn_def_pnt = ipw.Button(
            description="From selection", layout={"width": "initial"}
        )
        btn_def_pnt.on_click(self.def_point)

        # Move atoms.
        btn_move_dr = ipw.Button(description="Move", layout={"width": "initial"})
        btn_move_dr.on_click(self.translate_dr)
        self.displacement = ipw.FloatText(
            description=r"Move along action vector by $\Delta=$ ",
            value=1,
            step=0.1,
            style={"description_width": "initial"},
            layout={"width": "initial"},
        )

        btn_move_dxyz = ipw.Button(
            description="Move by XYZ", layout={"width": "initial"}
        )
        btn_move_dxyz.on_click(self.translate_dxdydz)
        btn_move_to_xyz = ipw.Button(
            description="Move to XYZ", layout={"width": "initial"}
        )
        btn_move_to_xyz.on_click(self.translate_to_xyz)
        self.dxyz = ipw.Text(
            description="XYZ move:",
            value="0 0 0",
            style={"description_width": "initial"},
            layout={"width": "initial", "margin": "0px 0px 0px 20px"},
        )

        # Rotate atoms.
        btn_rotate = ipw.Button(description="Rotate", layout={"width": "10%"})
        btn_rotate.on_click(self.rotate)
        self.phi = ipw.FloatText(
            description="Rotate around the action vector which starts from the action point",
            value=0,
            step=5,
            style={"description_width": "initial"},
            layout={"width": "initial"},
        )

        # Mirror atoms.
        btn_mirror_perp = ipw.Button(description="Mirror", layout={"width": "10%"})
        btn_mirror_perp.on_click(self.mirror)
        btn_mirror_3p = ipw.Button(description="Mirror", layout={"width": "10%"})
        btn_mirror_3p.on_click(self.mirror_3p)

        # Rotate atoms while aligning action vector with XYZ vector.
        btn_align = ipw.Button(description="Align", layout={"width": "10%"})
        btn_align.on_click(self.align)

        # Atoms selection.
        self.element = ipw.Dropdown(
            description="Select element",
            options=chemical_symbols[1:],
            value="H",
            style={"description_width": "initial"},
            layout={"width": "initial"},
        )

        def disable_element(_=None):
            if self.ligand.value == 0:
                self.element.disabled = False
            else:
                self.element.disabled = True

        # Ligand selection.
        self.ligand = LigandSelectorWidget()
        self.ligand.observe(disable_element, names="value")

        # Add atom.
        btn_add = ipw.Button(description="Add to selected", layout={"width": "initial"})
        btn_add.on_click(self.add)
        self.bond_length = ipw.FloatText(
            description="Bond lenght.", value=1.0, layout={"width": "140px"}
        )
        use_covalent_radius = ipw.Checkbox(
            value=True,
            description="Use covalent radius",
            style={"description_width": "initial"},
        )
        link((use_covalent_radius, "value"), (self.bond_length, "disabled"))

        # Copy atoms.
        btn_copy_sel = ipw.Button(
            description="Copy selected", layout={"width": "initial"}
        )
        btn_copy_sel.on_click(self.copy_sel)

        # Modify atom.
        btn_modify = ipw.Button(
            description="Modify selected",
            button_style="warning",
            layout={"width": "initial"},
        )
        btn_modify.on_click(self.mod_element)

        # Remove atom.
        btn_remove = ipw.Button(
            description="Remove selected",
            button_style="danger",
            layout={"width": "initial"},
        )
        btn_remove.on_click(self.remove)

        # Automatically clear selection after point definition
        self.autoclear_selection = ipw.Checkbox(
            description='Clear selection after pressing "From seletion"',
            value=True,
            style={"description_width": "initial"},
        )

        self._status_message = StatusHTML()

        super().__init__(
            children=[
                ipw.HTML(
                    "<b>Action vector and point:</b>",
                    layout={"margin": "20px 0px 10px 0px"},
                ),
                ipw.HBox(
                    [
                        self.axis_p1,
                        btn_def_atom1,
                        self.axis_p2,
                        btn_def_atom2,
                        btn_get_from_camera,
                    ],
                    layout={"margin": "0px 0px 0px 20px"},
                ),
                ipw.HBox(
                    [self.point, btn_def_pnt, self.autoclear_selection],
                    layout={"margin": "0px 0px 0px 20px"},
                ),
                ipw.HTML(
                    "<b>Move atom(s):</b>", layout={"margin": "20px 0px 10px 0px"}
                ),
                ipw.HBox(
                    [
                        self.displacement,
                        btn_move_dr,
                        self.dxyz,
                        btn_move_dxyz,
                        btn_move_to_xyz,
                    ],
                    layout={"margin": "0px 0px 0px 20px"},
                ),
                ipw.HBox([self.phi, btn_rotate], layout={"margin": "0px 0px 0px 20px"}),
                ipw.HBox(
                    [
                        ipw.HTML(
                            "Mirror on the plane perpendicular to the action vector",
                            layout={"margin": "0px 0px 0px 0px"},
                        ),
                        btn_mirror_perp,
                    ],
                    layout={"margin": "0px 0px 0px 20px"},
                ),
                ipw.HBox(
                    [
                        ipw.HTML(
                            "Mirror on the plane containing action vector and action point",
                            layout={"margin": "0px 0px 0px 0px"},
                        ),
                        btn_mirror_3p,
                    ],
                    layout={"margin": "0px 0px 0px 20px"},
                ),
                ipw.HBox(
                    [
                        ipw.HTML(
                            "Rotate atoms while aligning the action vector with the XYZ vector",
                            layout={"margin": "0px 0px 0px 0px"},
                        ),
                        btn_align,
                    ],
                    layout={"margin": "0px 0px 0px 20px"},
                ),
                ipw.HTML(
                    "<b>Modify atom(s):</v>", layout={"margin": "20px 0px 10px 0px"}
                ),
                ipw.HBox([btn_copy_sel], layout={"margin": "0px 0px 0px 20px"}),
                ipw.HBox(
                    [self.element, self.ligand], layout={"margin": "0px 0px 0px 20px"}
                ),
                ipw.HBox(
                    [
                        btn_modify,
                        btn_add,
                        self.bond_length,
                        use_covalent_radius,
                    ],
                    layout={"margin": "0px 0px 0px 20px"},
                ),
                ipw.HBox([btn_remove], layout={"margin": "0px 0px 0px 20px"}),
                self._status_message,
            ]
        )

    def find_index(self, list_of_lists, element):
        for i, x in enumerate(list_of_lists):
            if element in x:
                return i
        return -1

    def str2vec(self, string):
        return np.array(list(map(float, string.split())))

    def vec2str(self, vector):
        return (
            str(round(vector[0], 2))
            + " "
            + str(round(vector[1], 2))
            + " "
            + str(round(vector[2], 2))
        )

    def sel2com(self):
        """Get center of mass of the selection."""
        if self.selection:
            com = np.average(self.structure[self.selection].get_positions(), axis=0)
        else:
            com = [0, 0, 0]

        return com

    @property
    def action_vector(self):
        """Define the action vector."""
        normal = self.str2vec(self.axis_p2.value) - self.str2vec(self.axis_p1.value)
        return normal / np.linalg.norm(normal)

    def def_point(self, _=None):
        """Define the action point."""
        self.point.value = self.vec2str(self.sel2com())
        if self.autoclear_selection.value:
            self.input_selection = None
            self.input_selection = []

    def def_axis_p1(self, _=None):
        """Define the first point of axis."""
        self.axis_p1.value = self.vec2str(self.sel2com())
        if self.autoclear_selection.value:
            self.input_selection = None
            self.input_selection = []

    def def_axis_p2(self, _=None):
        """Define the second point of axis."""
        if not self.selection:
            self._status_message.message = """
            <div class="alert alert-info">
            <strong>Please select atoms first.</strong>
            </div>
            """
        else:
            com = (
                np.average(self.structure[self.selection].get_positions(), axis=0)
                if self.selection
                else [0, 0, 1]
            )
            self.axis_p2.value = self.vec2str(com)
            if self.autoclear_selection.value:
                self.input_selection = None
                self.input_selection = []

    def def_perpendicular_to_screen(self, _=None):
        """Define a normalized vector perpendicular to the screen."""
        cmr = self.camera_orientation
        if cmr:
            self.axis_p1.value = "0 0 0"
            versor = np.array([-cmr[2], -cmr[6], -cmr[10]]) / np.linalg.norm(
                [-cmr[2], -cmr[6], -cmr[10]]
            )
            self.axis_p2.value = self.vec2str(versor.tolist())

    @_register_structure
    @_register_selection
    def translate_dr(self, _=None, atoms=None, selection=None):
        """Translate by dr along the selected vector."""

        atoms.positions[self.selection] += np.array(
            self.action_vector * self.displacement.value
        )

        self.structure, self.input_selection = atoms, selection

    @_register_structure
    @_register_selection
    def translate_dxdydz(self, _=None, atoms=None, selection=None):
        """Translate by the selected XYZ delta."""

        # The action.
        atoms.positions[self.selection] += np.array(self.str2vec(self.dxyz.value))

        self.structure, self.input_selection = atoms, selection

    @_register_structure
    @_register_selection
    def translate_to_xyz(self, _=None, atoms=None, selection=None):
        """Translate to the selected XYZ position."""
        # The action.
        geo_center = np.average(self.structure[self.selection].get_positions(), axis=0)
        atoms.positions[self.selection] += self.str2vec(self.dxyz.value) - geo_center

        self.structure, self.input_selection = atoms, selection

    @_register_structure
    @_register_selection
    def rotate(self, _=None, atoms=None, selection=None):
        """Rotate atoms around selected point in space and vector."""

        # The action.
        rotated_subset = atoms[self.selection]
        vec = self.str2vec(self.vec2str(self.action_vector))
        center = self.str2vec(self.point.value)
        rotated_subset.rotate(self.phi.value, v=vec, center=center, rotate_cell=False)
        atoms.positions[self.selection] = rotated_subset.positions

        self.structure, self.input_selection = atoms, selection

    @_register_structure
    @_register_selection
    def mirror(self, _=None, norm=None, point=None, atoms=None, selection=None):
        """Mirror atoms on the plane perpendicular to the action vector."""
        # The action.
        # Vector and point define the mirrorring surface.
        p_normal = norm if norm is not None else self.action_vector
        p_point = point if point is not None else self.str2vec(self.point.value)

        # Check if norm vector makes sense.
        if np.isnan(p_normal).any() or np.linalg.norm(p_normal) < 1e-4:
            self._status_message.message = """
            <div class="alert alert-info">
            <strong>Norm vector not makes sense.</strong>
            </div>
            """
            return

        # Define vectors from p_point that point to the atoms which are to be moved.
        mirror_subset = atoms.positions[selection] - p_point

        # Project vectors onto the plane normal.
        projections = (
            p_normal
            * np.dot(mirror_subset, p_normal)[:, np.newaxis]
            / np.dot(p_normal, p_normal)
        )

        # Mirror atoms.
        atoms.positions[selection] -= 2 * projections

        self.structure, self.input_selection = atoms, selection

    def mirror_3p(self, _=None):
        """Mirror atoms on the plane containing action vector and action point."""
        pt1 = self.str2vec(self.axis_p2.value)
        pt2 = self.str2vec(self.axis_p1.value)
        pt3 = self.str2vec(self.point.value)
        normal = np.cross(pt1 - pt2, pt3 - pt2)
        normal = normal / np.linalg.norm(normal)
        self.mirror(norm=normal, point=pt3)

    @_register_structure
    @_register_selection
    def align(self, _=None, atoms=None, selection=None):
        """Rotate atoms to align action vector with XYZ vector."""
        if not self.selection:
            return

        # The action.
        center = self.str2vec(self.point.value)
        subset = atoms[selection]
        subset.rotate(self.action_vector, self.str2vec(self.dxyz.value), center=center)
        atoms.positions[selection] = subset.positions

        self.structure, self.input_selection = atoms, selection

    @_register_structure
    @_register_selection
    def mod_element(self, _=None, atoms=None, selection=None):
        """Modify selected atoms into the given element."""
        last_atom = atoms.get_global_number_of_atoms()

        if self.ligand.value == 0:
            for idx in self.selection:
                new = Atom(self.element.value)
                atoms[idx].mass = new.mass
                atoms[idx].magmom = new.magmom
                atoms[idx].momentum = new.momentum
                atoms[idx].symbol = new.symbol
                atoms[idx].tag = new.tag
                atoms[idx].charge = new.charge
            new_selection = selection
        else:
            initial_ligand = self.ligand.rotate(
                align_to=self.action_vector, remove_anchor=True
            )

            for idx in self.selection:
                position = self.structure.positions[idx].copy()
                lgnd = initial_ligand.copy()
                lgnd.translate(position)
                atoms += lgnd
            new_selection = list(
                range(last_atom, last_atom + len(selection) * len(lgnd))
            )

<<<<<<< HEAD
        # the order of the traitlets below is important
        # we must be sure trait atoms is set BEFORE trait selection
        self.structure = atoms
        self.selection = new_selection
=======
        self.structure, self.input_selection = atoms, new_selection
>>>>>>> 0861b83a

    @_register_structure
    @_register_selection
    def copy_sel(self, _=None, atoms=None, selection=None):
        """Copy selected atoms and shift by 1.0 A along X-axis."""
        last_atom = atoms.get_global_number_of_atoms()

        # The action
        add_atoms = atoms[self.selection].copy()
        add_atoms.translate([1.0, 0, 0])
        atoms += add_atoms

<<<<<<< HEAD
        new_selection = [i for i in range(last_atom, last_atom + len(selection))]

        # the order of the traitlets below is important
        # we must be sure trait atoms is set BEFORE trait selection
        self.structure = atoms
        self.selection = new_selection
=======
        new_selection = list(range(last_atom, last_atom + len(selection)))
        self.structure, self.input_selection = atoms, new_selection
>>>>>>> 0861b83a

    @_register_structure
    @_register_selection
    def add(self, _=None, atoms=None, selection=None):
        """Add atoms."""
        last_atom = atoms.get_global_number_of_atoms()
        if self.ligand.value == 0:
            initial_ligand = Atoms([Atom(self.element.value, [0, 0, 0])])
            rad = SYMBOL_RADIUS[self.element.value]
        else:
            initial_ligand = self.ligand.rotate(align_to=self.action_vector)
            rad = SYMBOL_RADIUS[self.ligand.anchoring_atom]

        for idx in self.selection:
            # It is important to copy, otherwise the initial structure will be modified
            position = self.structure.positions[idx].copy()
            lgnd = initial_ligand.copy()

            if self.bond_length.disabled:
                lgnd.translate(
                    position
                    + self.action_vector
                    * (SYMBOL_RADIUS[self.structure.symbols[idx]] + rad)
                )
            else:
                lgnd.translate(position + self.action_vector * self.bond_length.value)

            atoms += lgnd

        new_selection = list(range(last_atom, last_atom + len(selection) * len(lgnd)))

<<<<<<< HEAD
        # the order of the traitlets below is important
        # we must be sure trait atoms is set BEFORE trait selection
        self.structure = atoms
        self.selection = new_selection
=======
        self.structure, self.input_selection = atoms, new_selection
>>>>>>> 0861b83a

    @_register_structure
    @_register_selection
    def remove(self, _, atoms=None, selection=None):
        """Remove selected atoms."""
        del [atoms[selection]]

<<<<<<< HEAD
        # the order of the traitlets below is important
        # we must be sure trait atoms is set BEFORE trait selection
        self.selection = []
        self.structure = atoms
=======
        self.structure = atoms
        self.input_selection = None
        self.input_selection = []
>>>>>>> 0861b83a
<|MERGE_RESOLUTION|>--- conflicted
+++ resolved
@@ -1392,14 +1392,9 @@
                 range(last_atom, last_atom + len(selection) * len(lgnd))
             )
 
-<<<<<<< HEAD
-        # the order of the traitlets below is important
-        # we must be sure trait atoms is set BEFORE trait selection
-        self.structure = atoms
-        self.selection = new_selection
-=======
+        # The order of the traitlets below is important - 
+        # we must be sure trait atoms is set before trait selection
         self.structure, self.input_selection = atoms, new_selection
->>>>>>> 0861b83a
 
     @_register_structure
     @_register_selection
@@ -1411,18 +1406,12 @@
         add_atoms = atoms[self.selection].copy()
         add_atoms.translate([1.0, 0, 0])
         atoms += add_atoms
-
-<<<<<<< HEAD
         new_selection = [i for i in range(last_atom, last_atom + len(selection))]
 
-        # the order of the traitlets below is important
-        # we must be sure trait atoms is set BEFORE trait selection
-        self.structure = atoms
-        self.selection = new_selection
-=======
+        # The order of the traitlets below is important - 
+        # we must be sure trait atoms is set before trait selection
         new_selection = list(range(last_atom, last_atom + len(selection)))
         self.structure, self.input_selection = atoms, new_selection
->>>>>>> 0861b83a
 
     @_register_structure
     @_register_selection
@@ -1454,14 +1443,9 @@
 
         new_selection = list(range(last_atom, last_atom + len(selection) * len(lgnd)))
 
-<<<<<<< HEAD
-        # the order of the traitlets below is important
-        # we must be sure trait atoms is set BEFORE trait selection
-        self.structure = atoms
-        self.selection = new_selection
-=======
+        # The order of the traitlets below is important - 
+        # we must be sure trait atoms is set before trait selection
         self.structure, self.input_selection = atoms, new_selection
->>>>>>> 0861b83a
 
     @_register_structure
     @_register_selection
@@ -1469,13 +1453,8 @@
         """Remove selected atoms."""
         del [atoms[selection]]
 
-<<<<<<< HEAD
-        # the order of the traitlets below is important
-        # we must be sure trait atoms is set BEFORE trait selection
-        self.selection = []
-        self.structure = atoms
-=======
+        # The order of the traitlets below is important - 
+        # we must be sure trait atoms is set before trait selection
         self.structure = atoms
         self.input_selection = None
-        self.input_selection = []
->>>>>>> 0861b83a
+        self.input_selection = []
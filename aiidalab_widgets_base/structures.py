--- conflicted
+++ resolved
@@ -894,8 +894,7 @@
             description="Convert to conventional cell",
             layout={"width": "initial"},
         )
-<<<<<<< HEAD
-        conventional_cell.on_click(self.def_conventional_cell)
+        conventional_cell.on_click(self._to_conventional_cell)
         cell_parameters = (
             self.structure.get_cell_lengths_and_angles()
             if self.structure
@@ -934,10 +933,6 @@
         apply_cell_parameters.on_click(self.apply_cell_parameters)
         apply_cell_transformation = ipw.Button(description="Apply transformation")
         apply_cell_transformation.on_click(self.apply_cell_transformation)
-=======
-        conventional_cell.on_click(self._to_conventional_cell)
-
->>>>>>> ebc71203
         super().__init__(
             children=[
                 ipw.HBox(

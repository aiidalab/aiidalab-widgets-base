"""Jupyter viewers for AiiDA data objects."""
# pylint: disable=no-self-use

import base64
import re
import warnings
from copy import deepcopy

import ipywidgets as ipw
import nglview
import numpy as np
import spglib
import traitlets
from aiida.cmdline.utils.common import get_workchain_report
from aiida.orm import Node
from aiida.tools.query import formatting
from ase import Atoms, neighborlist
from ase.cell import Cell
from IPython.display import clear_output, display
from matplotlib.colors import to_rgb
from numpy.linalg import norm
from traitlets import (
    Instance,
    Int,
    List,
    Unicode,
    Union,
    default,
    link,
    observe,
    validate,
)
from vapory import (
    Background,
    Camera,
    Cylinder,
    Finish,
    LightSource,
    Pigment,
    Scene,
    Sphere,
    Texture,
)

from .dicts import Colors, Radius
from .misc import CopyToClipboardButton, ReversePolishNotation
from .utils import ase2spglib, list_to_string_range, string_range_to_list

<<<<<<< HEAD
AIIDA_VIEWER_MAPPING = dict()
BOX_LAYOUT = ipw.Layout(
    display="flex-wrap", flex_flow="row wrap", justify_content="space-between"
)
=======
AIIDA_VIEWER_MAPPING = {}
>>>>>>> 0861b83a


def register_viewer_widget(key):
    """Register widget as a viewer for the given key."""

    def registration_decorator(widget):
        AIIDA_VIEWER_MAPPING[key] = widget
        return widget

    return registration_decorator


def viewer(obj, downloadable=True, **kwargs):
    """Display AiiDA data types in Jupyter notebooks.

    :param downloadable: If True, add link/button to download the content of displayed AiiDA object.
    :type downloadable: bool

    Returns the object itself if the viewer wasn't found."""
    if not isinstance(obj, Node):  # only working with AiiDA nodes
        warnings.warn(f"This viewer works only with AiiDA objects, got {type(obj)}")
        return obj

    try:
        _viewer = AIIDA_VIEWER_MAPPING[obj.node_type]
    except (KeyError) as exc:
        if obj.node_type in str(exc):
            warnings.warn(
                "Did not find an appropriate viewer for the {} object. Returning the object "
                "itself.".format(type(obj))
            )
            return obj
        raise
    else:
        return _viewer(obj, downloadable=downloadable, **kwargs)


class AiidaNodeViewWidget(ipw.VBox):
    node = traitlets.Instance(Node, allow_none=True)

    def __init__(self, **kwargs):
        self._output = ipw.Output()
        super().__init__(
            children=[
                self._output,
            ],
            **kwargs,
        )

    @traitlets.observe("node")
    def _observe_node(self, change):
        if change["new"] != change["old"]:
            with self._output:
                clear_output()
                if change["new"]:
                    display(viewer(change["new"]))


@register_viewer_widget("data.core.dict.Dict.")
class DictViewer(ipw.VBox):

    value = Unicode()
    """Viewer class for Dict object.

    :param parameter: Dict object to be viewed
    :type parameter: Dict
    :param downloadable: If True, add link/button to download the content of the object
    :type downloadable: bool"""

    def __init__(self, parameter, downloadable=True, **kwargs):
        import pandas as pd

        # Here we are defining properties of 'df' class (specified while exporting pandas table into html).
        # Since the exported object is nothing more than HTML table, all 'standard' HTML table settings
        # can be applied to it as well.
        # For more information on how to controle the table appearance please visit:
        # https://css-tricks.com/complete-guide-table-element/
        self.widget = ipw.HTML()
        ipw.dlink((self, "value"), (self.widget, "value"))

        self.value += """
        <style>
            .df { border: none; }
            .df tbody tr:nth-child(odd) { background-color: #e5e7e9; }
            .df tbody tr:nth-child(odd):hover { background-color:   #f5b7b1; }
            .df tbody tr:nth-child(even):hover { background-color:  #f5b7b1; }
            .df tbody td { min-width: 300px; text-align: center; border: none }
            .df th { text-align: center; border: none;  border-bottom: 1px solid black;}
        </style>
        """

        pd.set_option("max_colwidth", 40)
        dataf = pd.DataFrame(
            [(key, value) for key, value in sorted(parameter.get_dict().items())],
            columns=["Key", "Value"],
        )
        self.value += dataf.to_html(
            classes="df", index=False
        )  # specify that exported table belongs to 'df' class
        # this is used to setup table's appearance using CSS
        if downloadable:
            payload = base64.b64encode(dataf.to_csv(index=False).encode()).decode()
            fname = f"{parameter.pk}.csv"
            to_add = """Download table in csv format: <a download="{filename}"
            href="data:text/csv;base64,{payload}" target="_blank">{title}</a>"""
            self.value += to_add.format(filename=fname, payload=payload, title=fname)

        super().__init__([self.widget], **kwargs)


class NlgViewrRepresentation(ipw.VBox):
    """Representation for StructureData in nglviewer"""

    master_class = None

    def __init__(self, indices="1..2"):
        self.selection = ipw.Text(
            description="atoms:",
            value="",
            layout=ipw.Layout(width="35%", height="30px"),
        )
        self.repr_type = ipw.Dropdown(
            options=["ball+stick", "spacefill"],
            value="ball+stick",
            description="type",
            disabled=False,
            layout=ipw.Layout(width="35%", height="30px"),
        )
        self.size = ipw.FloatText(
            value=3, description="size", layout=ipw.Layout(width="25%", height="30px")
        )
        self.color = ipw.Dropdown(
            options=["element", "red", "green", "blue", "yellow", "orange", "purple"],
            value="element",
            description="color",
            disabled=False,
            layout=ipw.Layout(width="35%", height="30px"),
        )
        self.show = ipw.Checkbox(value=True, description="show", disabled=False)

        # Delete button.
        self.delete_button = ipw.Button(
            description="Delete",
            button_style="danger",
            layout=ipw.Layout(width="15%", height="30px"),
        )
        self.delete_button.on_click(self.delete_myself)

        super().__init__(
            children=[
                ipw.HBox(
                    [
                        self.selection,
                        self.show,
                        self.delete_button,
                    ]
                ),
                ipw.HBox([self.repr_type, self.size, self.color]),
            ]
        )

    def delete_myself(self, _):
        self.master_class.delete_representation(self)


class _StructureDataBaseViewer(ipw.VBox):
    """Base viewer class for AiiDA structure or trajectory objects.

    :param configure_view: If True, add configuration tabs (deprecated)
    :type configure_view: bool
    :param configuration_tabs: List of configuration tabs (default: ["Selection", "Appearance", "Cell", "Download"])
    :type configure_view: list
    :param default_camera: default camera (orthographic|perspective), can be changed in the Appearance tab
    :type default_camera: string

    """

<<<<<<< HEAD
    all_representations = traitlets.List()
    natoms = Int()
=======
    input_selection = List(Int, allow_none=True)
>>>>>>> 0861b83a
    selection = List(Int)
    displayed_selection = List(Int)
    supercell = List(Int)
    cell = Instance(Cell, allow_none=True)
    DEFAULT_SELECTION_OPACITY = 0.2
    DEFAULT_SELECTION_RADIUS = 6
    DEFAULT_SELECTION_COLOR = "green"

    def __init__(
        self,
        configure_view=True,
        configuration_tabs=None,
        default_camera="orthographic",
        **kwargs,
    ):
        # Defining viewer box.

        # Nglviwer
        self._viewer = nglview.NGLWidget()
        self._viewer.camera = default_camera
        self._viewer.observe(self._on_atom_click, names="picked")
        self._viewer.stage.set_parameters(mouse_preset="pymol")
        self.natoms = 0
        self.n_all_representations = 0

        view_box = ipw.VBox([self._viewer])

        configuration_tabs_map = {
            "Cell": self._cell_tab(),
            "Selection": self._selection_tab(),
            "Appearance": self._appearance_tab(),
            "Download": self._download_tab(),
        }

        if configure_view is not True:
            warnings.warn(
                "`configure_view` is deprecated, please use `configuration_tabs` instead.",
                DeprecationWarning,
            )
            if not configure_view:
                configuration_tabs.clear()

        # Constructing configuration box
        if configuration_tabs is None:
            configuration_tabs = ["Selection", "Appearance", "Cell", "Download"]

            self.configuration_box = ipw.Tab(
                layout=ipw.Layout(flex="1 1 auto", width="auto")
            )
            self.configuration_box.children = [
                configuration_tabs_map[tab_title] for tab_title in configuration_tabs
            ]

            for i, title in enumerate(configuration_tabs):
                self.configuration_box.set_title(i, title)
            children = [ipw.HBox([view_box, self.configuration_box])]
            view_box.layout = {"width": "60%"}
        else:
            children = [view_box]

        if "children" in kwargs:
            children += kwargs.pop("children")

        super().__init__(children, **kwargs)

    def _selection_tab(self):
        """Defining the selection tab."""

        # 1. Selected atoms.
        self._selected_atoms = ipw.Text(
            description="Select atoms:",
            value="",
            style={"description_width": "initial"},
        )

        # 2. Copy to clipboard
        copy_to_clipboard = CopyToClipboardButton(description="Copy to clipboard")
        link((self._selected_atoms, "value"), (copy_to_clipboard, "value"))

        # 3. Informing about wrong syntax.
        self.wrong_syntax = ipw.HTML(
            value="""<i class="fa fa-times" style="color:red;font-size:2em;" ></i> wrong syntax""",
            layout={"visibility": "hidden"},
        )

        # 4. Button to clear selection.
        clear_selection = ipw.Button(description="Clear selection")
<<<<<<< HEAD
        clear_selection.on_click(self.clear_selection)
        # CLEAR self.wrong_syntax.layout.visibility = 'visible'
=======
        # clear_selection.on_click(lambda _: self.set_trait('selection', list()))  # lambda cannot contain assignments
        clear_selection.on_click(
            lambda _: (
                self.set_trait("displayed_selection", []),
                self.set_trait("selection", []),
            )
        )
>>>>>>> 0861b83a

        # 5. Button to apply selection
        apply_displayed_selection = ipw.Button(description="Apply selection")
        apply_displayed_selection.on_click(self.apply_displayed_selection)

        self.selection_info = ipw.HTML()

        return ipw.VBox(
            [
                ipw.HBox([self._selected_atoms, self.wrong_syntax]),
                ipw.HTML(
                    value="""
                <p style="font-weight:800;">You can either specify ranges:
                    <font style="font-style:italic;font-weight:400;">1 5..8 10</font>
                </p>
                <p style="font-weight:800;">or expressions:
                    <font style="font-style:italic;font-weight:400;">(x>1 and name not [N,O]) or d_from [1,1,1]>2 or id>=10</font>
                </p>"""
                ),
                ipw.HBox(
                    [copy_to_clipboard, clear_selection, apply_displayed_selection]
                ),
                self.selection_info,
            ]
        )

    def _appearance_tab(self):
        """Defining the appearance tab."""

        # 1. Supercell
        def change_supercell(_=None):
            self.supercell = [
                _supercell[0].value,
                _supercell[1].value,
                _supercell[2].value,
            ]

        _supercell = [
            ipw.BoundedIntText(value=1, min=1, layout={"width": "40px"}),
            ipw.BoundedIntText(value=1, min=1, layout={"width": "40px"}),
            ipw.BoundedIntText(value=1, min=1, layout={"width": "40px"}),
        ]
        for elem in _supercell:
            elem.observe(change_supercell, names="value")
        supercell_selector = ipw.HBox(
            [ipw.HTML(description="Super cell:")] + _supercell
        )

        # 2. Choose background color.
        background_color = ipw.ColorPicker(description="Background")
        link((background_color, "value"), (self._viewer, "background"))
        background_color.value = "white"

        # 3. Camera switcher
        camera_type = ipw.ToggleButtons(
            options={"Orthographic": "orthographic", "Perspective": "perspective"},
            description="Camera type:",
            value=self._viewer.camera,
            layout={"align_self": "flex-start"},
            style={"button_width": "115.5px"},
            orientation="vertical",
        )

        def change_camera(change):
            self._viewer.camera = change["new"]

        camera_type.observe(change_camera, names="value")

        # 4. Center button.
        center_button = ipw.Button(description="Center molecule")
        center_button.on_click(lambda c: self._viewer.center())

        # 5. representations buttons
        self.atoms_not_represented = ipw.HTML()
        self.add_new_rep_button = ipw.Button(description="Add rep", button_style="info")
        self.add_new_rep_button.on_click(self.add_representation)

        apply_rep = ipw.Button(description="Apply rep")
        apply_rep.on_click(self.apply_representations)
        self.representation_output = ipw.Box(layout=BOX_LAYOUT)

        return ipw.VBox(
            [
                supercell_selector,
                background_color,
                camera_type,
                self.add_new_rep_button,
                self.representation_output,
                self.atoms_not_represented,
                apply_rep,
                center_button,
            ]
        )

    def add_representation(self, _):
        """Add a representation to the list of representations."""
        self.all_representations = self.all_representations + [NlgViewrRepresentation()]
        self.n_all_representations += 1

    def delete_representation(self, representation):
        try:
            index = self.all_representations.index(representation)
        except ValueError:
            self.representation_add_message.message = f"""<span style="color:red">Error:</span> Rep. {representation} not found."""
            return

        self.all_representations = (
            self.all_representations[:index] + self.all_representations[index + 1 :]
        )
        del representation
        self.n_all_representations -= 1
        self.apply_representations()

    @observe("all_representations")
    def _observe_all_representations(self, change):
        """Update the list of representations."""
        if change["new"]:
            self.representation_output.children = change["new"]
            self.all_representations[-1].master_class = self
        else:
            self.all_representation_output.children = []

    def update_representations(self, change=None):
        """Update the representations using the list of representations"""
        number_of_representation_widgets = len(self.all_representations)
        if self.displayed_structure:
            if number_of_representation_widgets == 0:
                self.n_all_representations = 0
                self.add_representation(None)

            representations = self.structure.arrays["representations"]
            for rep in set(representations):
                if (
                    rep >= 0
                ):  # negative values are used for atoms not represented (different from the case of hidden representations)
                    self.all_representations[
                        int(rep)
                    ].selection.value = list_to_string_range(
                        [int(i) for i in np.where(representations == rep)[0]], shift=1
                    )
            # empty selection field for unused representations
            for rep in range(number_of_representation_widgets):
                if rep not in {int(i) for i in representations}:
                    self.all_representations[rep].selection.value = ""
            self.apply_representations()

    def representation_parameters(self, representation):
        """Return the parameters dictionary of a representation."""
        idsl = string_range_to_list(representation.selection.value, shift=-1)[0]
        idsl_rep = [
            i + rep * self.natoms
            for rep in range(np.prod(self.supercell))
            for i in idsl
            if self.structure.arrays["representationsshow"][i]
        ]
        ids = self.list_to_nglview(idsl_rep)
        params = {
            "type": representation.repr_type.value,
            "params": {
                "sele": ids,
                "opacity": 1,
                "color": representation.color.value,
            },
        }
        if representation.repr_type.value == "ball+stick":
            params["params"]["aspectRatio"] = representation.size.value
        else:
            params["params"]["radiusScale"] = 0.1 * representation.size.value

        return params

    def apply_representations(self, change=None):
        """Apply the representations to the displayed structure."""
        # negative value means an atom is not assigned to a representation
        self._viewer.clear_representations(component=0)

        # initially not atoms are assigned to a representation
        arrayrepresentations = -1 * np.ones(self.natoms)

        # the atom is not shown
        arrayrepresentationsshow = np.zeros(self.natoms)

        for irep, rep in enumerate(self.all_representations):
            selection = string_range_to_list(rep.selection.value, shift=-1)[0]
            for index in selection:
                arrayrepresentations[index] = irep
                if rep.show.value:
                    arrayrepresentationsshow[index] = 1

        self.structure.set_array("representations", arrayrepresentations)
        self.structure.set_array("representationsshow", arrayrepresentationsshow)

        # when supercell bugs will be fixed, decide on how to handle supercell selections
        # self.displayed_structure.set_array("representations", arrayrepresentations)
        # self.displayed_structure.set_array("representationsshow", arrayrepresentationsshow)
        # iterate on number of representations
        self.repr_params = []
        current_rep = 0
        for rep in self.all_representations:
            # in representation dictionary indexes start from 0 so we transform '1..4' in '0..3'
            self.repr_params.append(self.representation_parameters(rep))
            current_rep += 1

        missing_atoms = {
            int(i) for i in np.where(self.structure.arrays["representations"] < 0)[0]
        }
        if missing_atoms:
            self.atoms_not_represented.value = (
                "Atoms excluded from representations: "
                + list_to_string_range(list(missing_atoms), shift=1)
            )
        else:
            self.atoms_not_represented.value = ""
        self.update_viewer()

    @observe("cell")
    def _observe_cell(self, _=None):
        # only update cell info when it is a 3D structure.
        if self.cell and all(self.structure.pbc):
            self.cell_a.value = "<i><b>a</b></i>: {:.4f} {:.4f} {:.4f}".format(
                *self.cell.array[0]
            )
            self.cell_b.value = "<i><b>b</b></i>: {:.4f} {:.4f} {:.4f}".format(
                *self.cell.array[1]
            )
            self.cell_c.value = "<i><b>c</b></i>: {:.4f} {:.4f} {:.4f}".format(
                *self.cell.array[2]
            )

            self.cell_a_length.value = "|<i><b>a</b></i>|: {:.4f}".format(
                self.cell.lengths()[0]
            )
            self.cell_b_length.value = "|<i><b>b</b></i>|: {:.4f}".format(
                self.cell.lengths()[1]
            )
            self.cell_c_length.value = "|<i><b>c</b></i>|: {:.4f}".format(
                self.cell.lengths()[2]
            )

            self.cell_alpha.value = f"&alpha;: {self.cell.angles()[0]:.4f}"
            self.cell_beta.value = f"&beta;: {self.cell.angles()[1]:.4f}"
            self.cell_gamma.value = f"&gamma;: {self.cell.angles()[2]:.4f}"

            spglib_structure = ase2spglib(self.structure)
            symmetry_dataset = spglib.get_symmetry_dataset(
                spglib_structure, symprec=1e-5, angle_tolerance=1.0
            )

            self.cell_spacegroup.value = f"Spacegroup: {symmetry_dataset['international']} (No.{symmetry_dataset['number']})"
            self.cell_hall.value = f"Hall: {symmetry_dataset['hall']} (No.{symmetry_dataset['hall_number']})"
        else:
            self.cell_a.value = "<i><b>a</b></i>:"
            self.cell_b.value = "<i><b>b</b></i>:"
            self.cell_c.value = "<i><b>c</b></i>:"

            self.cell_a_length.value = "|<i><b>a</b></i>|:"
            self.cell_b_length.value = "|<i><b>b</b></i>|:"
            self.cell_c_length.value = "|<i><b>c</b></i>|:"

            self.cell_alpha.value = "&alpha;:"
            self.cell_beta.value = "&beta;:"
            self.cell_gamma.value = "&gamma;:"

    def _cell_tab(self):
        self.cell_a = ipw.HTML()
        self.cell_b = ipw.HTML()
        self.cell_c = ipw.HTML()

        self.cell_a_length = ipw.HTML()
        self.cell_b_length = ipw.HTML()
        self.cell_c_length = ipw.HTML()

        self.cell_alpha = ipw.HTML()
        self.cell_beta = ipw.HTML()
        self.cell_gamma = ipw.HTML()

        self.cell_spacegroup = ipw.HTML()
        self.cell_hall = ipw.HTML()

        self._observe_cell()

        return ipw.VBox(
            [
                ipw.HTML("Length unit: angstrom (Å)"),
                ipw.HBox(
                    [
                        ipw.VBox(
                            [
                                ipw.HTML("Cell vectors:"),
                                self.cell_a,
                                self.cell_b,
                                self.cell_c,
                            ]
                        ),
                        ipw.VBox(
                            [
                                ipw.HTML("Сell vectors length:"),
                                self.cell_a_length,
                                self.cell_b_length,
                                self.cell_c_length,
                            ],
                            layout={"margin": "0 0 0 50px"},
                        ),
                    ]
                ),
                ipw.HBox(
                    [
                        ipw.VBox(
                            [
                                ipw.HTML("Angles:"),
                                self.cell_alpha,
                                self.cell_beta,
                                self.cell_gamma,
                            ]
                        ),
                        ipw.VBox(
                            [
                                ipw.HTML("Symmetry information:"),
                                self.cell_spacegroup,
                                self.cell_hall,
                            ],
                            layout={"margin": "0 0 0 50px"},
                        ),
                    ]
                ),
            ]
        )

    def _download_tab(self):
        """Defining the download tab."""

        # 1. Choose download file format.
        self.file_format = ipw.Dropdown(
            options=["xyz", "cif"],
            layout={"width": "200px"},
            description="File format:",
        )

        # 2. Download button.
        self.download_btn = ipw.Button(description="Download")
        self.download_btn.on_click(self.download)
        self.download_box = ipw.VBox(
            children=[
                ipw.Label("Download as file:"),
                ipw.HBox([self.file_format, self.download_btn]),
            ]
        )

        # 3. Screenshot button
        self.screenshot_btn = ipw.Button(description="Screenshot", icon="camera")
        self.screenshot_btn.on_click(lambda _: self._viewer.download_image())
        self.screenshot_box = ipw.VBox(
            children=[ipw.Label("Create a screenshot:"), self.screenshot_btn]
        )

        # 4. Render a high quality image
        self.render_btn = ipw.Button(description="Render", icon="fa-paint-brush")
        self.render_btn.on_click(self._render_structure)
        self.render_box = ipw.VBox(
            children=[ipw.Label("Render an image with POVRAY:"), self.render_btn]
        )

        return ipw.VBox([self.download_box, self.screenshot_box, self.render_box])

    def _render_structure(self, change=None):
        """Render the structure with POVRAY."""

        if not isinstance(self.displayed_structure, Atoms):
            return

        self.render_btn.disabled = True
        omat = np.array(self._viewer._camera_orientation).reshape(4, 4).transpose()

        zfactor = norm(omat[0, 0:3])
        omat[0:3, 0:3] = omat[0:3, 0:3] / zfactor

        bb = deepcopy(self.displayed_structure)
        bb.pbc = (False, False, False)

        for i in bb:
            ixyz = omat[0:3, 0:3].dot(np.array([i.x, i.y, i.z]) + omat[0:3, 3])
            i.x, i.y, i.z = -ixyz[0], ixyz[1], ixyz[2]

        vertices = []

        cell = bb.get_cell()
        vertices.append(np.array([0, 0, 0]))
        vertices.extend(cell)
        vertices.extend(
            [
                cell[0] + cell[1],
                cell[0] + cell[2],
                cell[1] + cell[2],
                cell[0] + cell[1] + cell[2],
            ]
        )

        for n, i in enumerate(vertices):
            ixyz = omat[0:3, 0:3].dot(i + omat[0:3, 3])
            vertices[n] = np.array([-ixyz[0], ixyz[1], ixyz[2]])

        bonds = []

        cutoff = neighborlist.natural_cutoffs(
            bb
        )  # Takes the cutoffs from the ASE database
        neighbor_list = neighborlist.NeighborList(
            cutoff, self_interaction=False, bothways=False
        )
        neighbor_list.update(bb)
        matrix = neighbor_list.get_connectivity_matrix()

        for k in matrix.keys():
            i = bb[k[0]]
            j = bb[k[1]]

            v1 = np.array([i.x, i.y, i.z])
            v2 = np.array([j.x, j.y, j.z])
            midi = v1 + (v2 - v1) * Radius[i.symbol] / (
                Radius[i.symbol] + Radius[j.symbol]
            )
            bond = Cylinder(
                v1,
                midi,
                0.2,
                Pigment("color", np.array(Colors[i.symbol])),
                Finish("phong", 0.8, "reflection", 0.05),
            )
            bonds.append(bond)
            bond = Cylinder(
                v2,
                midi,
                0.2,
                Pigment("color", np.array(Colors[j.symbol])),
                Finish("phong", 0.8, "reflection", 0.05),
            )
            bonds.append(bond)

        edges = []
        for x, i in enumerate(vertices):
            for j in vertices[x + 1 :]:
                if (
                    norm(np.cross(i - j, vertices[1] - vertices[0])) < 0.001
                    or norm(np.cross(i - j, vertices[2] - vertices[0])) < 0.001
                    or norm(np.cross(i - j, vertices[3] - vertices[0])) < 0.001
                ):
                    edge = Cylinder(
                        i,
                        j,
                        0.06,
                        Texture(
                            Pigment("color", [212 / 255.0, 175 / 255.0, 55 / 255.0])
                        ),
                        Finish("phong", 0.9, "reflection", 0.01),
                    )
                    edges.append(edge)

        camera = Camera(
            "perspective",
            "location",
            [0, 0, -zfactor / 1.5],
            "look_at",
            [0.0, 0.0, 0.0],
        )
        light = LightSource([0, 0, -100.0], "color", [1.5, 1.5, 1.5])

        spheres = [
            Sphere(
                [i.x, i.y, i.z],
                Radius[i.symbol],
                Texture(Pigment("color", np.array(Colors[i.symbol]))),
                Finish("phong", 0.9, "reflection", 0.05),
            )
            for i in bb
        ]

        objects = (
            [light]
            + spheres
            + edges
            + bonds
            + [Background("color", np.array(to_rgb(self._viewer.background)))]
        )

        scene = Scene(camera, objects=objects)
        fname = bb.get_chemical_formula() + ".png"
        scene.render(
            fname,
            width=2560,
            height=1440,
            antialiasing=0.000,
            quality=11,
            remove_temp=False,
        )
        with open(fname, "rb") as raw:
            payload = base64.b64encode(raw.read()).decode()
        self._download(payload=payload, filename=fname)
        self.render_btn.disabled = False

    def _on_atom_click(self, _=None):
        """Update selection when clicked on atom."""
<<<<<<< HEAD
        if hasattr(self._viewer, "component_0"):
            if "atom1" not in self._viewer.picked.keys():
                return  # did not click on atom
            index = self._viewer.picked["atom1"]["index"]
            # component = self._viewer.picked["component"] to be used in case of multiple components will be implemented

            selection = self.selection.copy()

            if selection:
                if index not in selection:
                    selection.append(index)
                else:
                    selection.remove(index)
            else:
                selection = [index]

            self.selection = selection

        return

    def list_to_nglview(self, list):
        """Converts a list of structures to a nglview widget"""
        sele = "none"
        if list:
            sele = "@" + ",".join(str(s) for s in list)
        return sele
=======
        if "atom1" not in self._viewer.picked.keys():
            return  # did not click on atom
        index = self._viewer.picked["atom1"]["index"]
        displayed_selection = self.displayed_selection.copy()

        if displayed_selection:
            if index not in displayed_selection:
                displayed_selection.append(index)
            else:
                displayed_selection.remove(index)
        else:
            displayed_selection = [index]
        self.displayed_selection = displayed_selection
>>>>>>> 0861b83a

    def highlight_atoms(
        self,
        vis_list,
    ):
        """Highlighting atoms according to the provided list."""
        if not hasattr(self._viewer, "component_0"):
            return
<<<<<<< HEAD

        # Map vis_list and self.displayed_structure.arrays["representations"] to a list of strings
        # that goes to the highlight_reps
        # there are N representations defined by the user and N automatically added for highlighting
        ids = [[] for rep in range(self.n_all_representations)]

        for i in vis_list:
            ids[int(self.structure.arrays["representations"][i])].append(i)

        # remove previous highlight_rep representations
        for i in range(self.n_all_representations):
            self._viewer._remove_representations_by_name(
                repr_name="highlight_rep" + str(i), component=0
            )

        # create the dictionaries for highlight_reps
        for i, selection in enumerate(ids):
            if selection:
                params = self.representation_parameters(self.all_representations[i])
                params["params"]["sele"] = self.list_to_nglview(selection)
                params["params"]["name"] = "highlight_rep" + str(i)
                params["params"]["color"] = "red"
                params["params"]["opacity"] = 0.6
                params["params"]["component_index"] = 0
                if "radiusScale" in params["params"]:
                    params["params"]["radiusScale"] += 0.1
                else:
                    params["params"]["aspectRatio"] += 0.1

                # and use directly teh remote call for more flexibility
                self._viewer._remote_call(
                    "addRepresentation",
                    target="compList",
                    args=[params["type"]],
                    kwargs=params["params"],
                )

    def remove_viewer_components(self, c=None):
        with self.hold_trait_notifications():
            while hasattr(self._viewer, "component_0"):
                self._viewer.component_0.clear_representations()
                cid = self._viewer.component_0.id
                self._viewer.remove_component(cid)

    def update_viewer(self, c=None):

        if self.displayed_structure:
            self._viewer.set_representations(self.repr_params, component=0)
            self._viewer.add_unitcell()
            self._viewer.center()
=======
        self._viewer._remove_representations_by_name(
            repr_name="selected_atoms"
        )  # pylint:disable=protected-access
        self._viewer.add_ball_and_stick(  # pylint:disable=no-member
            name="selected_atoms",
            selection=[] if vis_list is None else vis_list,
            color=color,
            aspectRatio=size,
            opacity=opacity,
        )
>>>>>>> 0861b83a

    @default("supercell")
    def _default_supercell(self):
        return [1, 1, 1]

    @observe("input_selection")
    def _observe_input_selection(self, value):
        if value["new"] is None:
            return

        # Exclude everything that is beyond the total number of atoms.
        selection_list = [x for x in value["new"] if x < self.natom]

        # In the case of a super cell, we need to multiply the selection as well
        multiplier = sum(self.supercell) - 2
        selection_list = [
            x + self.natom * i for x in selection_list for i in range(multiplier)
        ]

        self.displayed_selection = selection_list

    @observe("displayed_selection")
    def _observe_displayed_selection(self, _=None):
        seen = set()
        seq = [x % self.natom for x in self.displayed_selection]
        self.selection = [x for x in seq if not (x in seen or seen.add(x))]
        self.highlight_atoms(self.displayed_selection)

<<<<<<< HEAD
    def clear_selection(self, _=None):
        self.set_trait("selection", list()),
        self.set_trait("selection_adv", ""),

    def apply_selection(self, _=None):
=======
    def apply_displayed_selection(self, _=None):
>>>>>>> 0861b83a
        """Apply selection specified in the text field."""
        expanded_selection, syntax_ok = string_range_to_list(
            self._selected_atoms.value, shift=-1
        )
        if not syntax_ok:
            try:
                sel = self._parse_advanced_selection(
                    condition=self._selected_atoms.value
                )
                sel = list_to_string_range(sel, shift=1)
                expanded_selection, syntax_ok = string_range_to_list(sel, shift=-1)
            except (IndexError, TypeError, AttributeError):
                syntax_ok = False
                self.wrong_syntax.layout.visibility = "visible"

        if syntax_ok:
            self.wrong_syntax.layout.visibility = "hidden"
<<<<<<< HEAD
            self.selection = expanded_selection
            self.selection = expanded_selection
            self._selected_atoms.value = (
                selection_string  # Keep the old string for further editing.
            )
=======
            self.displayed_selection = expanded_selection
>>>>>>> 0861b83a
        else:
            self.wrong_syntax.layout.visibility = "visible"

    def download(self, change=None):  # pylint: disable=unused-argument
        """Prepare a structure for downloading."""
        suffix = f"-pk-{self.pk}" if self.pk else ""
        self._download(
            payload=self._prepare_payload(),
            filename=f"structure{suffix}.{self.file_format.value}",
        )

    @staticmethod
    def _download(payload, filename):
        """Download payload as a file named as filename."""
        from IPython.display import Javascript

        javas = Javascript(
            """
            var link = document.createElement('a');
            link.href = "data:;base64,{payload}"
            link.download = "{filename}"
            document.body.appendChild(link);
            link.click();
            document.body.removeChild(link);
            """.format(
                payload=payload, filename=filename
            )
        )
        display(javas)

    def _prepare_payload(self, file_format=None):
        """Prepare binary information."""
        from tempfile import NamedTemporaryFile

        file_format = file_format if file_format else self.file_format.value
        tmp = NamedTemporaryFile()
        self.structure.write(tmp.name, format=file_format)  # pylint: disable=no-member
        with open(tmp.name, "rb") as raw:
            return base64.b64encode(raw.read()).decode()

    @property
    def thumbnail(self):
        return self._prepare_payload(file_format="png")


@register_viewer_widget("data.core.cif.CifData.")
@register_viewer_widget("data.core.structure.StructureData.")
class StructureDataViewer(_StructureDataBaseViewer):
    """Viewer class for AiiDA structure objects.

    Attributes:
        structure (Atoms, StructureData, CifData): Trait that contains a structure object,
        which was initially provided to the viewer. It can be either directly set to an
        ASE Atoms object or to AiiDA structure object containing `get_ase()` method.

        displayed_structure (Atoms): Trait that contains a structure object that is
        currently displayed (super cell, for example). The trait is generated automatically
        and can't be set outside of the class.
    """

    structure = Union([Instance(Atoms), Instance(Node)], allow_none=True)
    displayed_structure = Instance(Atoms, allow_none=True, read_only=True)
    pk = Int(allow_none=True)

    def __init__(self, structure=None, **kwargs):
        super().__init__(**kwargs)
        self.structure = structure
        self.natom = len(self.structure) if self.structure is not None else 0

    @observe("supercell")
    def repeat(self, _=None):
        if self.structure is not None:
            self.set_trait("displayed_structure", self.structure.repeat(self.supercell))
            self.apply_representations()

    @validate("structure")
    def _valid_structure(self, change):  # pylint: disable=no-self-use
        """Update structure."""
        self.remove_viewer_components()
        self.clear_selection()
        structure = change["value"]
        if structure is None:
            return None  # if no structure provided, the rest of the code can be skipped
        if isinstance(structure, Atoms):
            self.pk = None
        elif isinstance(structure, Node):
            self.pk = structure.pk
<<<<<<< HEAD
            structure = structure.get_ase()
        else:
            raise ValueError(
                "Unsupported type {}, structure must be one of the following types: "
                "ASE Atoms object, AiiDA CifData or StructureData."
            )
        self.natoms = len(structure)
        if "representations" not in structure.arrays:
            structure.set_array("representations", np.zeros(self.natoms))
        if "representationsshow" not in structure.arrays:
            structure.set_array("representationsshow", np.ones(self.natoms))

        return structure
=======
            return structure.get_ase()
        raise TypeError(
            f"Unsupported type {type(structure)}, structure must be one of the following types: "
            "ASE Atoms object, AiiDA CifData or StructureData."
        )
>>>>>>> 0861b83a

    @observe("structure")
    def _observe_structure(self, change):
        """Update displayed_structure trait after the structure trait has been modified."""
<<<<<<< HEAD

=======
        self.natom = len(self.structure) if self.structure is not None else 0
        # Remove the current structure(s) from the viewer.
>>>>>>> 0861b83a
        if change["new"] is not None:
            self.set_trait("displayed_structure", change["new"].repeat(self.supercell))
            self.set_trait("cell", change["new"].cell)
        else:
            self.set_trait("displayed_structure", None)
            self.set_trait("cell", None)

    @observe("displayed_structure")
    def _observe_displayed_structure(self, change):
        """Update the view if displayed_structure trait was modified."""
<<<<<<< HEAD
        if change["new"] is not None:
            self._viewer.add_component(
                nglview.ASEStructure(self.displayed_structure),
                default_representation=False,
                name="Structure",
            )
            self.update_representations()
=======
        with self.hold_trait_notifications():
            for (
                comp_id
            ) in self._viewer._ngl_component_ids:  # pylint: disable=protected-access
                self._viewer.remove_component(comp_id)
            self.displayed_selection = []
            if change["new"] is not None:
                self._viewer.add_component(nglview.ASEStructure(change["new"]))
                self._viewer.clear()
                self._viewer.add_ball_and_stick(
                    aspectRatio=4
                )  # pylint: disable=no-member
                self._viewer.add_unitcell()  # pylint: disable=no-member
>>>>>>> 0861b83a

    def d_from(self, operand):
        point = np.array([float(i) for i in operand[1:-1].split(",")])
        return np.linalg.norm(self.displayed_structure.positions - point, axis=1)

    def name_operator(self, operand):
        """Defining the name operator which will handle atom kind names."""
        if operand.startswith("[") and operand.endswith("]"):
            names = operand[1:-1].split(",")
        elif not operand.endswith("[") and not operand.startswith("]"):
            names = [operand]
        symbols = self.displayed_structure.get_chemical_symbols()
        return np.array([i for i, val in enumerate(symbols) if val in names])

    def not_operator(self, operand):
        """Reverting the selected atoms."""
        if operand.startswith("[") and operand.endswith("]"):
            names = operand[1:-1].split(",")
        elif not operand.endswith("[") and not operand.startswith("]"):
            names = [operand]
        return (
            "["
            + ",".join(
                list(set(self.displayed_structure.get_chemical_symbols()) - set(names))
            )
            + "]"
        )

    def _parse_advanced_selection(self, condition=None):
        """Apply advanced selection specified in the text field."""

        def addition(opa, opb):
            return opa + opb

        def subtraction(opa, opb):
            return opa - opb

        def mult(opa, opb):
            return opa * opb

        def division(opa, opb):
            if isinstance(opb, type(np.array([]))):
                if any(np.abs(opb) < 0.0001):
                    return np.array([])
            elif np.abs(opb) < 0.0001:
                return np.array([])
            return opa / opb

        def power(opa, opb):
            return opa**opb

        def greater(opa, opb):
            return np.where(opa > opb)[0]

        def lower(opa, opb):
            return np.where(opa < opb)[0]

        def equal(opa, opb):
            return np.where(opa == opb)[0]

        def notequal(opa, opb):
            return np.where(opa != opb)[0]

        def greatereq(opa, opb):
            return np.where(opa >= opb)[0]

        def lowereq(opa, opb):
            return np.where(opa <= opb)[0]

        def intersec(opa, opb):
            return np.intersect1d(opa, opb)

        def union(opa, opb):
            return np.union1d(opa, opb)

        operandsdict = {
            "x": self.displayed_structure.positions[:, 0],
            "y": self.displayed_structure.positions[:, 1],
            "z": self.displayed_structure.positions[:, 2],
            "id": np.array([atom.index + 1 for atom in self.displayed_structure]),
        }

        operatorsdict = {
            ">": {
                "function": greater,
                "priority": 0,
                "nargs": 2,
            },
            "<": {
                "function": lower,
                "priority": 0,
                "nargs": 2,
            },
            ">=": {
                "function": greatereq,
                "priority": 0,
                "nargs": 2,
            },
            "<=": {
                "function": lowereq,
                "priority": 0,
                "nargs": 2,
            },
            "and": {
                "function": intersec,
                "priority": -1,
                "nargs": 2,
            },
            "or": {
                "function": union,
                "priority": -2,
                "nargs": 2,
            },
            "+": {
                "function": addition,
                "priority": 1,
                "nargs": 2,
            },
            "-": {
                "function": subtraction,
                "priority": 1,
                "nargs": 2,
            },
            "*": {
                "function": mult,
                "priority": 2,
                "nargs": 2,
            },
            "/": {
                "function": division,
                "priority": 2,
                "nargs": 2,
            },
            "^": {
                "function": power,
                "priority": 3,
                "nargs": 2,
            },
            "==": {
                "function": equal,
                "priority": 0,
                "nargs": 2,
            },
            "!=": {
                "function": notequal,
                "priority": 0,
                "nargs": 2,
            },
            "d_from": {
                "function": self.d_from,
                "priority": 11,
                "nargs": 1,
            },  # At the moment the priority is not used.
            "name": {
                "function": self.name_operator,
                "priority": 9,
                "nargs": 1,
            },  # When changed, this should be re-assesed.
            "not": {
                "function": self.not_operator,
                "priority": 10,
                "nargs": 1,
            },
        }

        rpn = ReversePolishNotation(
            operators=operatorsdict, additional_operands=operandsdict
        )
        return list(rpn.execute(expression=condition))

    def create_selection_info(self):
        """Create information to be displayed with selected atoms"""
<<<<<<< HEAD
        if not self.selection:
=======

        if not self.displayed_selection:
>>>>>>> 0861b83a
            return ""

        def print_pos(pos):
            return " ".join([str(i) for i in pos.round(2)])

        def add_info(indx, atom):
<<<<<<< HEAD
            id_string = "Id:"
            if indx >= self.natoms:
                id_string = "Id-x" + str(int(indx / self.natoms))
            return f"{id_string} {indx + 1}; Symbol: {atom.symbol}; Coordinates: ({print_pos(atom.position)})<br>"
=======
            return f"<p>Id: {indx + 1}; Symbol: {atom.symbol}; Coordinates: ({print_pos(atom.position)})</p>"
>>>>>>> 0861b83a

        # Unit and displayed cell atoms' selection.
        info_selected_atoms = (
            f"<p>Selected atoms: {list_to_string_range(self.displayed_selection, shift=1)}</p>"
            + f"<p>Selected unit cell atoms: {list_to_string_range(self.selection, shift=1)}</p>"
        )
        # Find geometric center.
        geom_center = print_pos(
<<<<<<< HEAD
            np.average(self.displayed_structure[self.selection].get_positions(), axis=0)
        )

        # Report coordinates.
        if len(self.selection) == 1:
            return add_info(
                self.selection[0], self.displayed_structure[self.selection[0]]
=======
            np.average(
                self.displayed_structure[self.displayed_selection].get_positions(),
                axis=0,
            )
        )

        # Report coordinates.
        if len(self.displayed_selection) == 1:
            return info_selected_atoms + add_info(
                self.displayed_selection[0],
                self.displayed_structure[self.displayed_selection[0]],
>>>>>>> 0861b83a
            )

        # Report coordinates, distance and center.
        if len(self.displayed_selection) == 2:
            info = ""
            info += add_info(
<<<<<<< HEAD
                self.selection[0], self.displayed_structure[self.selection[0]]
            )
            info += add_info(
                self.selection[1], self.displayed_structure[self.selection[1]]
            )
            dist = self.displayed_structure.get_distance(*self.selection)
            distv = self.displayed_structure.get_distance(*self.selection, vector=True)
            info += f"Distance: {dist:.2f} ({print_pos(distv)})<br>Geometric center: ({geom_center})"
            return info

        info_natoms_geo_center = (
            f"{len(self.selection)} atoms selected<br>Geometric center: ({geom_center})"
        )

        # Report angle geometric center and normal.
        if len(self.selection) == 3:
            angle = self.displayed_structure.get_angle(*self.selection).round(2)
=======
                self.displayed_selection[0],
                self.displayed_structure[self.displayed_selection[0]],
            )
            info += add_info(
                self.displayed_selection[1],
                self.displayed_structure[self.displayed_selection[1]],
            )
            dist = self.displayed_structure.get_distance(*self.displayed_selection)
            distv = self.displayed_structure.get_distance(
                *self.displayed_selection, vector=True
            )
            info += f"<p>Distance: {dist:.2f} ({print_pos(distv)})</p><p>Geometric center: ({geom_center})</p>"
            return info_selected_atoms + info

        info_natoms_geo_center = f"<p>{len(self.displayed_selection)} atoms selected</p><p>Geometric center: ({geom_center})</p>"

        # Report angle geometric center and normal.
        if len(self.displayed_selection) == 3:
            angle = self.displayed_structure.get_angle(*self.displayed_selection).round(
                2
            )
>>>>>>> 0861b83a
            normal = np.cross(
                *self.displayed_structure.get_distances(
                    self.displayed_selection[1],
                    [self.displayed_selection[0], self.displayed_selection[2]],
                    mic=False,
                    vector=True,
                )
            )
            normal = normal / np.linalg.norm(normal)
            return (
                info_selected_atoms
                + f"<p>{info_natoms_geo_center}</p><p>Angle: {angle}</p><p>Normal: ({print_pos(normal)})</p>"
            )

        # Report dihedral angle and geometric center.
        if len(self.displayed_selection) == 4:
            try:
<<<<<<< HEAD
                dihedral = (
                    self.displayed_structure.get_dihedral(self.selection) * 180 / np.pi
=======
                dihedral = self.displayed_structure.get_dihedral(
                    *self.displayed_selection
>>>>>>> 0861b83a
                )
                dihedral_str = f"{dihedral:.2f}"
            except ZeroDivisionError:
                dihedral_str = "nan"
            return (
                info_selected_atoms
                + f"<p>{info_natoms_geo_center}</p><p>Dihedral angle: {dihedral_str}</p>"
            )

<<<<<<< HEAD
    @observe("selection_adv")
    def _observe_selection_adv(self, _=None):
        """Apply the advanced boolean atom selection"""
        try:
            sel = [
                int(i)
                for i in self.parse_advanced_sel(condition=self.selection_adv)
                if self.structure.arrays["representationsshow"][i]
            ]
            self.selection = sel
            self._selected_atoms.value = list_to_string_range(sel, shift=1)
            self.wrong_syntax.layout.visibility = "hidden"
            self.apply_selection()
        except (IndexError, TypeError, AttributeError):
            self.wrong_syntax.layout.visibility = "visible"
=======
        return info_selected_atoms + info_natoms_geo_center
>>>>>>> 0861b83a

    @observe("displayed_selection")
    def _observe_displayed_selection_2(self, _=None):
        self.selection_info.value = self.create_selection_info()


@register_viewer_widget("data.core.folder.FolderData.")
class FolderDataViewer(ipw.VBox):
    """Viewer class for FolderData object.

    :param folder: FolderData object to be viewed
    :type folder: FolderData
    :param downloadable: If True, add link/button to download the content of the selected file in the folder
    :type downloadable: bool"""

    def __init__(self, folder, downloadable=True, **kwargs):
        self._folder = folder
        self.files = ipw.Dropdown(
            options=[obj.name for obj in self._folder.base.repository.list_objects()],
            description="Select file:",
        )
        self.text = ipw.Textarea(
            value="",
            description="File content:",
            layout={"width": "900px", "height": "300px"},
            disabled=False,
        )
        self.change_file_view()
        self.files.observe(self.change_file_view, names="value")
        children = [self.files, self.text]
        if downloadable:
            self.download_btn = ipw.Button(description="Download")
            self.download_btn.on_click(self.download)
            children.append(self.download_btn)
        super().__init__(children, **kwargs)

    def change_file_view(self, change=None):  # pylint: disable=unused-argument
        with self._folder.base.repository.open(self.files.value) as fobj:
            self.text.value = fobj.read()

    def download(self, change=None):  # pylint: disable=unused-argument
        """Prepare for downloading."""
        from IPython.display import Javascript

        payload = base64.b64encode(
            self._folder.get_object_content(self.files.value).encode()
        ).decode()
        javas = Javascript(
            """
            var link = document.createElement('a');
            link.href = "data:;base64,{payload}"
            link.download = "{filename}"
            document.body.appendChild(link);
            link.click();
            document.body.removeChild(link);
            """.format(
                payload=payload, filename=self.files.value
            )
        )
        display(javas)


@register_viewer_widget("data.core.array.bands.BandsData.")
class BandsDataViewer(ipw.VBox):
    """Viewer class for BandsData object.

    :param bands: BandsData object to be viewed
    :type bands: BandsData"""

    def __init__(self, bands, **kwargs):
        from bokeh.io import output_notebook, show
        from bokeh.models import Span
        from bokeh.plotting import figure

        output_notebook(hide_banner=True)
        out = ipw.Output()
        with out:
            plot_info = bands._get_bandplot_data(
                cartesian=True, join_symbol="|"
            )  # pylint: disable=protected-access
            # Extract relevant data
            y_data = plot_info["y"].transpose().tolist()
            x_data = [plot_info["x"] for i in range(len(y_data))]
            labels = plot_info["labels"]
            # Create the figure
            plot = figure(y_axis_label=f"Dispersion ({bands.units})")
            plot.multi_line(
                x_data, y_data, line_width=2, line_color="red"
            )  # pylint: disable=too-many-function-args
            plot.xaxis.ticker = [label[0] for label in labels]
            # This trick was suggested here: https://github.com/bokeh/bokeh/issues/8166#issuecomment-426124290
            plot.xaxis.major_label_overrides = {
                int(label[0]) if label[0].is_integer() else label[0]: label[1]
                for label in labels
            }
            # Add vertical lines
            plot.renderers.extend(
                [
                    Span(
                        location=label[0],
                        dimension="height",
                        line_color="black",
                        line_width=3,
                    )
                    for label in labels
                ]
            )
            show(plot)
        children = [out]
        super().__init__(children, **kwargs)


@register_viewer_widget("process.calculation.calcfunction.CalcFunctionNode.")
@register_viewer_widget("process.calculation.calcjob.CalcJobNode.")
@register_viewer_widget("process.workflow.workfunction.WorkFunctionNode.")
@register_viewer_widget("process.workflow.workchain.WorkChainNode.")
class ProcessNodeViewerWidget(ipw.HTML):
    def __init__(self, process, **kwargs):
        self.process = process

        # Displaying reports only from the selected process,
        # NOT from its descendants.
        report = get_workchain_report(self.process, "REPORT", max_depth=1)
        # Filter out the first column with dates
        filtered_report = re.sub(
            r"^[0-9]{4}.*\| ([A-Z]+)\]", r"\1", report, flags=re.MULTILINE
        )
        header = f"""
            Process {process.process_label},
            State: {formatting.format_process_state(process.process_state.value)},
            UUID: {process.uuid} (pk: {process.pk})<br>
            Started {formatting.format_relative_time(process.ctime)},
            Last modified {formatting.format_relative_time(process.mtime)}<br>
        """
        self.value = f"{header}<pre>{filtered_report}</pre>"

        super().__init__(**kwargs)<|MERGE_RESOLUTION|>--- conflicted
+++ resolved
@@ -46,14 +46,11 @@
 from .misc import CopyToClipboardButton, ReversePolishNotation
 from .utils import ase2spglib, list_to_string_range, string_range_to_list
 
-<<<<<<< HEAD
-AIIDA_VIEWER_MAPPING = dict()
+AIIDA_VIEWER_MAPPING = {}
 BOX_LAYOUT = ipw.Layout(
     display="flex-wrap", flex_flow="row wrap", justify_content="space-between"
 )
-=======
-AIIDA_VIEWER_MAPPING = {}
->>>>>>> 0861b83a
+
 
 
 def register_viewer_widget(key):
@@ -231,12 +228,10 @@
 
     """
 
-<<<<<<< HEAD
+
     all_representations = traitlets.List()
     natoms = Int()
-=======
     input_selection = List(Int, allow_none=True)
->>>>>>> 0861b83a
     selection = List(Int)
     displayed_selection = List(Int)
     supercell = List(Int)
@@ -324,18 +319,8 @@
 
         # 4. Button to clear selection.
         clear_selection = ipw.Button(description="Clear selection")
-<<<<<<< HEAD
-        clear_selection.on_click(self.clear_selection)
-        # CLEAR self.wrong_syntax.layout.visibility = 'visible'
-=======
-        # clear_selection.on_click(lambda _: self.set_trait('selection', list()))  # lambda cannot contain assignments
-        clear_selection.on_click(
-            lambda _: (
-                self.set_trait("displayed_selection", []),
-                self.set_trait("selection", []),
-            )
-        )
->>>>>>> 0861b83a
+        clear_selection.on_click(lambda _: self.set_trait('displayed_selection', []))  # lambda cannot contain assignments
+
 
         # 5. Button to apply selection
         apply_displayed_selection = ipw.Button(description="Apply selection")
@@ -837,26 +822,23 @@
 
     def _on_atom_click(self, _=None):
         """Update selection when clicked on atom."""
-<<<<<<< HEAD
         if hasattr(self._viewer, "component_0"):
             if "atom1" not in self._viewer.picked.keys():
                 return  # did not click on atom
             index = self._viewer.picked["atom1"]["index"]
             # component = self._viewer.picked["component"] to be used in case of multiple components will be implemented
 
-            selection = self.selection.copy()
-
-            if selection:
-                if index not in selection:
-                    selection.append(index)
+            displayed_selection = self.displayed_selection.copy()
+
+            if displayed_selection:
+                if index not in displayed_selection:
+                    displayed_selection.append(index)
                 else:
-                    selection.remove(index)
+                    displayed_selection.remove(index)
             else:
-                selection = [index]
-
-            self.selection = selection
-
-        return
+                displayed_selection = [index]
+            self.displayed_selection = displayed_selection
+
 
     def list_to_nglview(self, list):
         """Converts a list of structures to a nglview widget"""
@@ -864,21 +846,6 @@
         if list:
             sele = "@" + ",".join(str(s) for s in list)
         return sele
-=======
-        if "atom1" not in self._viewer.picked.keys():
-            return  # did not click on atom
-        index = self._viewer.picked["atom1"]["index"]
-        displayed_selection = self.displayed_selection.copy()
-
-        if displayed_selection:
-            if index not in displayed_selection:
-                displayed_selection.append(index)
-            else:
-                displayed_selection.remove(index)
-        else:
-            displayed_selection = [index]
-        self.displayed_selection = displayed_selection
->>>>>>> 0861b83a
 
     def highlight_atoms(
         self,
@@ -887,7 +854,6 @@
         """Highlighting atoms according to the provided list."""
         if not hasattr(self._viewer, "component_0"):
             return
-<<<<<<< HEAD
 
         # Map vis_list and self.displayed_structure.arrays["representations"] to a list of strings
         # that goes to the highlight_reps
@@ -897,13 +863,13 @@
         for i in vis_list:
             ids[int(self.structure.arrays["representations"][i])].append(i)
 
-        # remove previous highlight_rep representations
+        # Remove previous highlight_rep representations.
         for i in range(self.n_all_representations):
             self._viewer._remove_representations_by_name(
                 repr_name="highlight_rep" + str(i), component=0
             )
 
-        # create the dictionaries for highlight_reps
+        # Create the dictionaries for highlight_reps.
         for i, selection in enumerate(ids):
             if selection:
                 params = self.representation_parameters(self.all_representations[i])
@@ -938,18 +904,7 @@
             self._viewer.set_representations(self.repr_params, component=0)
             self._viewer.add_unitcell()
             self._viewer.center()
-=======
-        self._viewer._remove_representations_by_name(
-            repr_name="selected_atoms"
-        )  # pylint:disable=protected-access
-        self._viewer.add_ball_and_stick(  # pylint:disable=no-member
-            name="selected_atoms",
-            selection=[] if vis_list is None else vis_list,
-            color=color,
-            aspectRatio=size,
-            opacity=opacity,
-        )
->>>>>>> 0861b83a
+
 
     @default("supercell")
     def _default_supercell(self):
@@ -961,12 +916,12 @@
             return
 
         # Exclude everything that is beyond the total number of atoms.
-        selection_list = [x for x in value["new"] if x < self.natom]
+        selection_list = [x for x in value["new"] if x < self.natoms]
 
         # In the case of a super cell, we need to multiply the selection as well
         multiplier = sum(self.supercell) - 2
         selection_list = [
-            x + self.natom * i for x in selection_list for i in range(multiplier)
+            x + self.natoms * i for x in selection_list for i in range(multiplier)
         ]
 
         self.displayed_selection = selection_list
@@ -974,19 +929,12 @@
     @observe("displayed_selection")
     def _observe_displayed_selection(self, _=None):
         seen = set()
-        seq = [x % self.natom for x in self.displayed_selection]
+        seq = [x % self.natoms for x in self.displayed_selection]
         self.selection = [x for x in seq if not (x in seen or seen.add(x))]
         self.highlight_atoms(self.displayed_selection)
 
-<<<<<<< HEAD
-    def clear_selection(self, _=None):
-        self.set_trait("selection", list()),
-        self.set_trait("selection_adv", ""),
-
-    def apply_selection(self, _=None):
-=======
+
     def apply_displayed_selection(self, _=None):
->>>>>>> 0861b83a
         """Apply selection specified in the text field."""
         expanded_selection, syntax_ok = string_range_to_list(
             self._selected_atoms.value, shift=-1
@@ -1004,15 +952,7 @@
 
         if syntax_ok:
             self.wrong_syntax.layout.visibility = "hidden"
-<<<<<<< HEAD
-            self.selection = expanded_selection
-            self.selection = expanded_selection
-            self._selected_atoms.value = (
-                selection_string  # Keep the old string for further editing.
-            )
-=======
             self.displayed_selection = expanded_selection
->>>>>>> 0861b83a
         else:
             self.wrong_syntax.layout.visibility = "visible"
 
@@ -1080,7 +1020,7 @@
     def __init__(self, structure=None, **kwargs):
         super().__init__(**kwargs)
         self.structure = structure
-        self.natom = len(self.structure) if self.structure is not None else 0
+        self.natoms = len(self.structure) if self.structure is not None else 0
 
     @observe("supercell")
     def repeat(self, _=None):
@@ -1095,42 +1035,31 @@
         self.clear_selection()
         structure = change["value"]
         if structure is None:
-            return None  # if no structure provided, the rest of the code can be skipped
+            return None  # If no structure is provided, the rest of the code can be skipped
         if isinstance(structure, Atoms):
             self.pk = None
         elif isinstance(structure, Node):
             self.pk = structure.pk
-<<<<<<< HEAD
             structure = structure.get_ase()
-        else:
-            raise ValueError(
-                "Unsupported type {}, structure must be one of the following types: "
+        
+            raise TypeError(
+                f"Unsupported type {type(structure)}, structure must be one of the following types: "
                 "ASE Atoms object, AiiDA CifData or StructureData."
             )
-        self.natoms = len(structure)
+
+
+        return structure
+
+
+    @observe("structure")
+    def _observe_structure(self, change):
+        """Update displayed_structure trait after the structure trait has been modified."""
+        # Remove the current structure(s) from the viewer.
+        self.natoms = len(self.structure) if self.structure is not None else 0
         if "representations" not in structure.arrays:
             structure.set_array("representations", np.zeros(self.natoms))
         if "representationsshow" not in structure.arrays:
             structure.set_array("representationsshow", np.ones(self.natoms))
-
-        return structure
-=======
-            return structure.get_ase()
-        raise TypeError(
-            f"Unsupported type {type(structure)}, structure must be one of the following types: "
-            "ASE Atoms object, AiiDA CifData or StructureData."
-        )
->>>>>>> 0861b83a
-
-    @observe("structure")
-    def _observe_structure(self, change):
-        """Update displayed_structure trait after the structure trait has been modified."""
-<<<<<<< HEAD
-
-=======
-        self.natom = len(self.structure) if self.structure is not None else 0
-        # Remove the current structure(s) from the viewer.
->>>>>>> 0861b83a
         if change["new"] is not None:
             self.set_trait("displayed_structure", change["new"].repeat(self.supercell))
             self.set_trait("cell", change["new"].cell)
@@ -1141,29 +1070,15 @@
     @observe("displayed_structure")
     def _observe_displayed_structure(self, change):
         """Update the view if displayed_structure trait was modified."""
-<<<<<<< HEAD
-        if change["new"] is not None:
-            self._viewer.add_component(
-                nglview.ASEStructure(self.displayed_structure),
-                default_representation=False,
-                name="Structure",
-            )
-            self.update_representations()
-=======
         with self.hold_trait_notifications():
-            for (
-                comp_id
-            ) in self._viewer._ngl_component_ids:  # pylint: disable=protected-access
-                self._viewer.remove_component(comp_id)
-            self.displayed_selection = []
-            if change["new"] is not None:
-                self._viewer.add_component(nglview.ASEStructure(change["new"]))
-                self._viewer.clear()
-                self._viewer.add_ball_and_stick(
-                    aspectRatio=4
-                )  # pylint: disable=no-member
-                self._viewer.add_unitcell()  # pylint: disable=no-member
->>>>>>> 0861b83a
+          if change["new"] is not None:
+              self._viewer.add_component(
+                  nglview.ASEStructure(self.displayed_structure),
+                  default_representation=False,
+                  name="Structure",
+              )
+              self.update_representations()
+        self.displayed_selection = []
 
     def d_from(self, operand):
         point = np.array([float(i) for i in operand[1:-1].split(",")])
@@ -1336,80 +1251,40 @@
 
     def create_selection_info(self):
         """Create information to be displayed with selected atoms"""
-<<<<<<< HEAD
-        if not self.selection:
-=======
 
         if not self.displayed_selection:
->>>>>>> 0861b83a
             return ""
 
         def print_pos(pos):
             return " ".join([str(i) for i in pos.round(2)])
 
         def add_info(indx, atom):
-<<<<<<< HEAD
-            id_string = "Id:"
-            if indx >= self.natoms:
-                id_string = "Id-x" + str(int(indx / self.natoms))
-            return f"{id_string} {indx + 1}; Symbol: {atom.symbol}; Coordinates: ({print_pos(atom.position)})<br>"
-=======
             return f"<p>Id: {indx + 1}; Symbol: {atom.symbol}; Coordinates: ({print_pos(atom.position)})</p>"
->>>>>>> 0861b83a
 
         # Unit and displayed cell atoms' selection.
-        info_selected_atoms = (
+        info = (
             f"<p>Selected atoms: {list_to_string_range(self.displayed_selection, shift=1)}</p>"
             + f"<p>Selected unit cell atoms: {list_to_string_range(self.selection, shift=1)}</p>"
         )
         # Find geometric center.
         geom_center = print_pos(
-<<<<<<< HEAD
-            np.average(self.displayed_structure[self.selection].get_positions(), axis=0)
-        )
-
-        # Report coordinates.
-        if len(self.selection) == 1:
-            return add_info(
-                self.selection[0], self.displayed_structure[self.selection[0]]
-=======
             np.average(
                 self.displayed_structure[self.displayed_selection].get_positions(),
                 axis=0,
             )
         )
+        info_natoms_geo_center = f"<p>{len(self.displayed_selection)} atoms selected</p><p>Geometric center: ({geom_center})</p>"
 
         # Report coordinates.
         if len(self.displayed_selection) == 1:
-            return info_selected_atoms + add_info(
+            info += add_info(
                 self.displayed_selection[0],
                 self.displayed_structure[self.displayed_selection[0]],
->>>>>>> 0861b83a
             )
 
         # Report coordinates, distance and center.
-        if len(self.displayed_selection) == 2:
-            info = ""
+        elif len(self.displayed_selection) == 2:
             info += add_info(
-<<<<<<< HEAD
-                self.selection[0], self.displayed_structure[self.selection[0]]
-            )
-            info += add_info(
-                self.selection[1], self.displayed_structure[self.selection[1]]
-            )
-            dist = self.displayed_structure.get_distance(*self.selection)
-            distv = self.displayed_structure.get_distance(*self.selection, vector=True)
-            info += f"Distance: {dist:.2f} ({print_pos(distv)})<br>Geometric center: ({geom_center})"
-            return info
-
-        info_natoms_geo_center = (
-            f"{len(self.selection)} atoms selected<br>Geometric center: ({geom_center})"
-        )
-
-        # Report angle geometric center and normal.
-        if len(self.selection) == 3:
-            angle = self.displayed_structure.get_angle(*self.selection).round(2)
-=======
                 self.displayed_selection[0],
                 self.displayed_structure[self.displayed_selection[0]],
             )
@@ -1421,17 +1296,13 @@
             distv = self.displayed_structure.get_distance(
                 *self.displayed_selection, vector=True
             )
-            info += f"<p>Distance: {dist:.2f} ({print_pos(distv)})</p><p>Geometric center: ({geom_center})</p>"
-            return info_selected_atoms + info
-
-        info_natoms_geo_center = f"<p>{len(self.displayed_selection)} atoms selected</p><p>Geometric center: ({geom_center})</p>"
+            info += f"<p>Distance: {dist:.2f} ({print_pos(distv)})</p>"
 
         # Report angle geometric center and normal.
-        if len(self.displayed_selection) == 3:
+        elif len(self.displayed_selection) == 3:
             angle = self.displayed_structure.get_angle(*self.displayed_selection).round(
                 2
             )
->>>>>>> 0861b83a
             normal = np.cross(
                 *self.displayed_structure.get_distances(
                     self.displayed_selection[1],
@@ -1441,49 +1312,20 @@
                 )
             )
             normal = normal / np.linalg.norm(normal)
-            return (
-                info_selected_atoms
-                + f"<p>{info_natoms_geo_center}</p><p>Angle: {angle}</p><p>Normal: ({print_pos(normal)})</p>"
-            )
+            info += f"<p>{info_natoms_geo_center}</p><p>Angle: {angle}</p><p>Normal: ({print_pos(normal)})</p>"
 
         # Report dihedral angle and geometric center.
-        if len(self.displayed_selection) == 4:
+        elif len(self.displayed_selection) == 4:
             try:
-<<<<<<< HEAD
-                dihedral = (
-                    self.displayed_structure.get_dihedral(self.selection) * 180 / np.pi
-=======
                 dihedral = self.displayed_structure.get_dihedral(
                     *self.displayed_selection
->>>>>>> 0861b83a
                 )
                 dihedral_str = f"{dihedral:.2f}"
             except ZeroDivisionError:
                 dihedral_str = "nan"
-            return (
-                info_selected_atoms
-                + f"<p>{info_natoms_geo_center}</p><p>Dihedral angle: {dihedral_str}</p>"
-            )
-
-<<<<<<< HEAD
-    @observe("selection_adv")
-    def _observe_selection_adv(self, _=None):
-        """Apply the advanced boolean atom selection"""
-        try:
-            sel = [
-                int(i)
-                for i in self.parse_advanced_sel(condition=self.selection_adv)
-                if self.structure.arrays["representationsshow"][i]
-            ]
-            self.selection = sel
-            self._selected_atoms.value = list_to_string_range(sel, shift=1)
-            self.wrong_syntax.layout.visibility = "hidden"
-            self.apply_selection()
-        except (IndexError, TypeError, AttributeError):
-            self.wrong_syntax.layout.visibility = "visible"
-=======
-        return info_selected_atoms + info_natoms_geo_center
->>>>>>> 0861b83a
+            info += f"<p>{info_natoms_geo_center}</p><p>Dihedral angle: {dihedral_str}</p>"
+        
+        return info + info_natoms_geo_center
 
     @observe("displayed_selection")
     def _observe_displayed_selection_2(self, _=None):

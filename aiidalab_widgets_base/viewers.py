"""Jupyter viewers for AiiDA data objects."""
# pylint: disable=no-self-use

import base64
import re
import warnings
from copy import deepcopy

import ipywidgets as ipw
import nglview
import numpy as np
import spglib
import traitlets
from aiida.cmdline.utils.common import get_workchain_report
from aiida.orm import Node
from aiida.tools.query import formatting
from ase import Atoms, neighborlist
from ase.cell import Cell
from IPython.display import clear_output, display
from matplotlib.colors import to_rgb
from numpy.linalg import norm
from traitlets import (
    Instance,
    Int,
    List,
    Unicode,
    Union,
    default,
    link,
    observe,
    validate,
)
from vapory import (
    Background,
    Camera,
    Cylinder,
    Finish,
    LightSource,
    Pigment,
    Scene,
    Sphere,
    Texture,
)

from .dicts import Colors, Radius
from .misc import CopyToClipboardButton, ReversePolishNotation
from .utils import ase2spglib, list_to_string_range, string_range_to_list

AIIDA_VIEWER_MAPPING = {}


def register_viewer_widget(key):
    """Register widget as a viewer for the given key."""

    def registration_decorator(widget):
        AIIDA_VIEWER_MAPPING[key] = widget
        return widget

    return registration_decorator


def viewer(obj, downloadable=True, **kwargs):
    """Display AiiDA data types in Jupyter notebooks.

    :param downloadable: If True, add link/button to download the content of displayed AiiDA object.
    :type downloadable: bool

    Returns the object itself if the viewer wasn't found."""
    if not isinstance(obj, Node):  # only working with AiiDA nodes
        warnings.warn(f"This viewer works only with AiiDA objects, got {type(obj)}")
        return obj

    try:
        _viewer = AIIDA_VIEWER_MAPPING[obj.node_type]
    except (KeyError) as exc:
        if obj.node_type in str(exc):
            warnings.warn(
                "Did not find an appropriate viewer for the {} object. Returning the object "
                "itself.".format(type(obj))
            )
            return obj
        raise
    else:
        return _viewer(obj, downloadable=downloadable, **kwargs)


class AiidaNodeViewWidget(ipw.VBox):
    node = traitlets.Instance(Node, allow_none=True)

    def __init__(self, **kwargs):
        self._output = ipw.Output()
        super().__init__(
            children=[
                self._output,
            ],
            **kwargs,
        )

    @traitlets.observe("node")
    def _observe_node(self, change):
        if change["new"] != change["old"]:
            with self._output:
                clear_output()
                if change["new"]:
                    display(viewer(change["new"]))


@register_viewer_widget("data.core.dict.Dict.")
class DictViewer(ipw.VBox):

    value = Unicode()
    """Viewer class for Dict object.

    :param parameter: Dict object to be viewed
    :type parameter: Dict
    :param downloadable: If True, add link/button to download the content of the object
    :type downloadable: bool"""

    def __init__(self, parameter, downloadable=True, **kwargs):
        import pandas as pd

        # Here we are defining properties of 'df' class (specified while exporting pandas table into html).
        # Since the exported object is nothing more than HTML table, all 'standard' HTML table settings
        # can be applied to it as well.
        # For more information on how to controle the table appearance please visit:
        # https://css-tricks.com/complete-guide-table-element/
        self.widget = ipw.HTML()
        ipw.dlink((self, "value"), (self.widget, "value"))

        self.value += """
        <style>
            .df { border: none; }
            .df tbody tr:nth-child(odd) { background-color: #e5e7e9; }
            .df tbody tr:nth-child(odd):hover { background-color:   #f5b7b1; }
            .df tbody tr:nth-child(even):hover { background-color:  #f5b7b1; }
            .df tbody td { min-width: 300px; text-align: center; border: none }
            .df th { text-align: center; border: none;  border-bottom: 1px solid black;}
        </style>
        """

        pd.set_option("max_colwidth", 40)
        dataf = pd.DataFrame(
            [(key, value) for key, value in sorted(parameter.get_dict().items())],
            columns=["Key", "Value"],
        )
        self.value += dataf.to_html(
            classes="df", index=False
        )  # specify that exported table belongs to 'df' class
        # this is used to setup table's appearance using CSS
        if downloadable:
            payload = base64.b64encode(dataf.to_csv(index=False).encode()).decode()
            fname = f"{parameter.pk}.csv"
            to_add = """Download table in csv format: <a download="{filename}"
            href="data:text/csv;base64,{payload}" target="_blank">{title}</a>"""
            self.value += to_add.format(filename=fname, payload=payload, title=fname)

        super().__init__([self.widget], **kwargs)


class _StructureDataBaseViewer(ipw.VBox):
    """Base viewer class for AiiDA structure or trajectory objects.

    :param configure_view: If True, add configuration tabs (deprecated)
    :type configure_view: bool
    :param configuration_tabs: List of configuration tabs (default: ["Selection", "Appearance", "Cell", "Download"])
    :type configure_view: list
    :param default_camera: default camera (orthographic|perspective), can be changed in the Appearance tab
    :type default_camera: string

    """

    selection = List(Int)
    displayed_selection = List(Int)
    displayed_selection_adv = Unicode()
    supercell = List(Int)
    cell = Instance(Cell, allow_none=True)
    DEFAULT_SELECTION_OPACITY = 0.2
    DEFAULT_SELECTION_RADIUS = 6
    DEFAULT_SELECTION_COLOR = "green"

    def __init__(
        self,
        configure_view=True,
        configuration_tabs=None,
        default_camera="orthographic",
        **kwargs,
    ):
        # Defining viewer box.

        # Nglviwer
        self._viewer = nglview.NGLWidget()
        self._viewer.camera = default_camera
        self._viewer.observe(self._on_atom_click, names="picked")
        self._viewer.stage.set_parameters(mouse_preset="pymol")

        view_box = ipw.VBox([self._viewer])

        configuration_tabs_map = {
            "Cell": self._cell_tab(),
            "Selection": self._selection_tab(),
            "Appearance": self._appearance_tab(),
            "Download": self._download_tab(),
        }

        if configure_view is not True:
            warnings.warn(
                "`configure_view` is deprecated, please use `configuration_tabs` instead.",
                DeprecationWarning,
            )
            if not configure_view:
                configuration_tabs.clear()

        # Constructing configuration box
        if configuration_tabs is None:
            configuration_tabs = ["Selection", "Appearance", "Cell", "Download"]

        self.selection_tab_idx = None
        if len(configuration_tabs) != 0:
            try:
                self.selection_tab_idx = configuration_tabs.index("Selection")
            except ValueError:
                pass
            self.configuration_box = ipw.Tab(
                layout=ipw.Layout(flex="1 1 auto", width="auto")
            )
            self.configuration_box.children = [
                configuration_tabs_map[tab_title] for tab_title in configuration_tabs
            ]

            for i, title in enumerate(configuration_tabs):
                self.configuration_box.set_title(i, title)
            children = [ipw.HBox([view_box, self.configuration_box])]
            view_box.layout = {"width": "60%"}
        else:
            children = [view_box]

        if "children" in kwargs:
            children += kwargs.pop("children")

        super().__init__(children, **kwargs)

    def _selection_tab(self):
        """Defining the selection tab."""

        # 1. Selected atoms.
        self._selected_atoms = ipw.Text(
            description="Selected atoms:",
            value="",
            style={"description_width": "initial"},
        )

        # 2. Copy to clipboard
        copy_to_clipboard = CopyToClipboardButton(description="Copy to clipboard")
        link((self._selected_atoms, "value"), (copy_to_clipboard, "value"))

        # 3. Informing about wrong syntax.
        self.wrong_syntax = ipw.HTML(
            value="""<i class="fa fa-times" style="color:red;font-size:2em;" ></i> wrong syntax""",
            layout={"visibility": "hidden"},
        )

        # 4. Button to clear selection.
        clear_selection = ipw.Button(description="Clear selection")
        # clear_selection.on_click(lambda _: self.set_trait('selection', list()))  # lambda cannot contain assignments
        clear_selection.on_click(
            lambda _: (
<<<<<<< HEAD
                self.set_trait("displayed_selection", list()),
                self.set_trait("selection", list()),
                self.set_trait("displayed_selection_adv", ""),
=======
                self.set_trait("selection", []),
                self.set_trait("selection_adv", ""),
>>>>>>> 15bbfbc2
                # self.wrong_syntax.layout.visibility = 'hidden'
            )
        )
        # CLEAR self.wrong_syntax.layout.visibility = 'visible'

        # 5. Button to apply selection
        apply_displayed_selection = ipw.Button(description="Apply selection")
        apply_displayed_selection.on_click(self.apply_displayed_selection)

        self.selection_info = ipw.HTML()

        return ipw.VBox(
            [
                ipw.HBox([self._selected_atoms, self.wrong_syntax]),
                ipw.HTML(
                    value="""
                <p style="font-weight:800;">You can either specify ranges:
                    <font style="font-style:italic;font-weight:400;">1 5..8 10</font>
                </p>
                <p style="font-weight:800;">or expressions:
                    <font style="font-style:italic;font-weight:400;">(x>1 and name not [N,O]) or d_from [1,1,1]>2 or id>=10</font>
                </p>"""
                ),
                ipw.HBox(
                    [copy_to_clipboard, clear_selection, apply_displayed_selection]
                ),
                self.selection_info,
            ]
        )

    def _appearance_tab(self):
        """Defining the appearance tab."""

        # 1. Supercell
        def change_supercell(_=None):
            self.supercell = [
                _supercell[0].value,
                _supercell[1].value,
                _supercell[2].value,
            ]

        _supercell = [
            ipw.BoundedIntText(value=1, min=1, layout={"width": "30px"}),
            ipw.BoundedIntText(value=1, min=1, layout={"width": "30px"}),
            ipw.BoundedIntText(value=1, min=1, layout={"width": "30px"}),
        ]
        for elem in _supercell:
            elem.observe(change_supercell, names="value")
        supercell_selector = ipw.HBox(
            [ipw.HTML(description="Super cell:")] + _supercell
        )

        # 2. Choose background color.
        background_color = ipw.ColorPicker(description="Background")
        link((background_color, "value"), (self._viewer, "background"))
        background_color.value = "white"

        # 3. Camera switcher
        camera_type = ipw.ToggleButtons(
            options={"Orthographic": "orthographic", "Perspective": "perspective"},
            description="Camera type:",
            value=self._viewer.camera,
            layout={"align_self": "flex-start"},
            style={"button_width": "115.5px"},
            orientation="vertical",
        )

        def change_camera(change):

            self._viewer.camera = change["new"]

        camera_type.observe(change_camera, names="value")

        # 4. Center button.
        center_button = ipw.Button(description="Center molecule")
        center_button.on_click(lambda c: self._viewer.center())

        return ipw.VBox(
            [supercell_selector, background_color, camera_type, center_button]
        )

    @observe("cell")
    def _observe_cell(self, _=None):
        # only update cell info when it is a 3D structure.
        if self.cell and all(self.structure.pbc):
            self.cell_a.value = "<i><b>a</b></i>: {:.4f} {:.4f} {:.4f}".format(
                *self.cell.array[0]
            )
            self.cell_b.value = "<i><b>b</b></i>: {:.4f} {:.4f} {:.4f}".format(
                *self.cell.array[1]
            )
            self.cell_c.value = "<i><b>c</b></i>: {:.4f} {:.4f} {:.4f}".format(
                *self.cell.array[2]
            )

            self.cell_a_length.value = "|<i><b>a</b></i>|: {:.4f}".format(
                self.cell.lengths()[0]
            )
            self.cell_b_length.value = "|<i><b>b</b></i>|: {:.4f}".format(
                self.cell.lengths()[1]
            )
            self.cell_c_length.value = "|<i><b>c</b></i>|: {:.4f}".format(
                self.cell.lengths()[2]
            )

            self.cell_alpha.value = f"&alpha;: {self.cell.angles()[0]:.4f}"
            self.cell_beta.value = f"&beta;: {self.cell.angles()[1]:.4f}"
            self.cell_gamma.value = f"&gamma;: {self.cell.angles()[2]:.4f}"

            spglib_structure = ase2spglib(self.structure)
            symmetry_dataset = spglib.get_symmetry_dataset(
                spglib_structure, symprec=1e-5, angle_tolerance=1.0
            )

            self.cell_spacegroup.value = f"Spacegroup: {symmetry_dataset['international']} (No.{symmetry_dataset['number']})"
            self.cell_hall.value = f"Hall: {symmetry_dataset['hall']} (No.{symmetry_dataset['hall_number']})"
        else:
            self.cell_a.value = "<i><b>a</b></i>:"
            self.cell_b.value = "<i><b>b</b></i>:"
            self.cell_c.value = "<i><b>c</b></i>:"

            self.cell_a_length.value = "|<i><b>a</b></i>|:"
            self.cell_b_length.value = "|<i><b>b</b></i>|:"
            self.cell_c_length.value = "|<i><b>c</b></i>|:"

            self.cell_alpha.value = "&alpha;:"
            self.cell_beta.value = "&beta;:"
            self.cell_gamma.value = "&gamma;:"

    def _cell_tab(self):
        self.cell_a = ipw.HTML()
        self.cell_b = ipw.HTML()
        self.cell_c = ipw.HTML()

        self.cell_a_length = ipw.HTML()
        self.cell_b_length = ipw.HTML()
        self.cell_c_length = ipw.HTML()

        self.cell_alpha = ipw.HTML()
        self.cell_beta = ipw.HTML()
        self.cell_gamma = ipw.HTML()

        self.cell_spacegroup = ipw.HTML()
        self.cell_hall = ipw.HTML()

        self._observe_cell()

        return ipw.VBox(
            [
                ipw.HTML("Length unit: angstrom (Å)"),
                ipw.HBox(
                    [
                        ipw.VBox(
                            [
                                ipw.HTML("Cell vectors:"),
                                self.cell_a,
                                self.cell_b,
                                self.cell_c,
                            ]
                        ),
                        ipw.VBox(
                            [
                                ipw.HTML("Сell vectors length:"),
                                self.cell_a_length,
                                self.cell_b_length,
                                self.cell_c_length,
                            ],
                            layout={"margin": "0 0 0 50px"},
                        ),
                    ]
                ),
                ipw.HBox(
                    [
                        ipw.VBox(
                            [
                                ipw.HTML("Angles:"),
                                self.cell_alpha,
                                self.cell_beta,
                                self.cell_gamma,
                            ]
                        ),
                        ipw.VBox(
                            [
                                ipw.HTML("Symmetry information:"),
                                self.cell_spacegroup,
                                self.cell_hall,
                            ],
                            layout={"margin": "0 0 0 50px"},
                        ),
                    ]
                ),
            ]
        )

    def _download_tab(self):
        """Defining the download tab."""

        # 1. Choose download file format.
        self.file_format = ipw.Dropdown(
            options=["xyz", "cif"],
            layout={"width": "200px"},
            description="File format:",
        )

        # 2. Download button.
        self.download_btn = ipw.Button(description="Download")
        self.download_btn.on_click(self.download)
        self.download_box = ipw.VBox(
            children=[
                ipw.Label("Download as file:"),
                ipw.HBox([self.file_format, self.download_btn]),
            ]
        )

        # 3. Screenshot button
        self.screenshot_btn = ipw.Button(description="Screenshot", icon="camera")
        self.screenshot_btn.on_click(lambda _: self._viewer.download_image())
        self.screenshot_box = ipw.VBox(
            children=[ipw.Label("Create a screenshot:"), self.screenshot_btn]
        )

        # 4. Render a high quality image
        self.render_btn = ipw.Button(description="Render", icon="fa-paint-brush")
        self.render_btn.on_click(self._render_structure)
        self.render_box = ipw.VBox(
            children=[ipw.Label("Render an image with POVRAY:"), self.render_btn]
        )

        return ipw.VBox([self.download_box, self.screenshot_box, self.render_box])

    def _render_structure(self, change=None):
        """Render the structure with POVRAY."""

        if not isinstance(self.structure, Atoms):
            return

        self.render_btn.disabled = True
        omat = np.array(self._viewer._camera_orientation).reshape(4, 4).transpose()

        zfactor = norm(omat[0, 0:3])
        omat[0:3, 0:3] = omat[0:3, 0:3] / zfactor

        bb = deepcopy(self.structure.repeat(self.supercell))
        bb.pbc = (False, False, False)

        for i in bb:
            ixyz = omat[0:3, 0:3].dot(np.array([i.x, i.y, i.z]) + omat[0:3, 3])
            i.x, i.y, i.z = -ixyz[0], ixyz[1], ixyz[2]

        vertices = []

        cell = bb.get_cell()
        vertices.append(np.array([0, 0, 0]))
        vertices.extend(cell)
        vertices.extend(
            [
                cell[0] + cell[1],
                cell[0] + cell[2],
                cell[1] + cell[2],
                cell[0] + cell[1] + cell[2],
            ]
        )

        for n, i in enumerate(vertices):
            ixyz = omat[0:3, 0:3].dot(i + omat[0:3, 3])
            vertices[n] = np.array([-ixyz[0], ixyz[1], ixyz[2]])

        bonds = []

        cutoff = neighborlist.natural_cutoffs(
            bb
        )  # Takes the cutoffs from the ASE database
        neighbor_list = neighborlist.NeighborList(
            cutoff, self_interaction=False, bothways=False
        )
        neighbor_list.update(bb)
        matrix = neighbor_list.get_connectivity_matrix()

        for k in matrix.keys():
            i = bb[k[0]]
            j = bb[k[1]]

            v1 = np.array([i.x, i.y, i.z])
            v2 = np.array([j.x, j.y, j.z])
            midi = v1 + (v2 - v1) * Radius[i.symbol] / (
                Radius[i.symbol] + Radius[j.symbol]
            )
            bond = Cylinder(
                v1,
                midi,
                0.2,
                Pigment("color", np.array(Colors[i.symbol])),
                Finish("phong", 0.8, "reflection", 0.05),
            )
            bonds.append(bond)
            bond = Cylinder(
                v2,
                midi,
                0.2,
                Pigment("color", np.array(Colors[j.symbol])),
                Finish("phong", 0.8, "reflection", 0.05),
            )
            bonds.append(bond)

        edges = []
        for x, i in enumerate(vertices):
            for j in vertices[x + 1 :]:
                if (
                    norm(np.cross(i - j, vertices[1] - vertices[0])) < 0.001
                    or norm(np.cross(i - j, vertices[2] - vertices[0])) < 0.001
                    or norm(np.cross(i - j, vertices[3] - vertices[0])) < 0.001
                ):
                    edge = Cylinder(
                        i,
                        j,
                        0.06,
                        Texture(
                            Pigment("color", [212 / 255.0, 175 / 255.0, 55 / 255.0])
                        ),
                        Finish("phong", 0.9, "reflection", 0.01),
                    )
                    edges.append(edge)

        camera = Camera(
            "perspective",
            "location",
            [0, 0, -zfactor / 1.5],
            "look_at",
            [0.0, 0.0, 0.0],
        )
        light = LightSource([0, 0, -100.0], "color", [1.5, 1.5, 1.5])

        spheres = [
            Sphere(
                [i.x, i.y, i.z],
                Radius[i.symbol],
                Texture(Pigment("color", np.array(Colors[i.symbol]))),
                Finish("phong", 0.9, "reflection", 0.05),
            )
            for i in bb
        ]

        objects = (
            [light]
            + spheres
            + edges
            + bonds
            + [Background("color", np.array(to_rgb(self._viewer.background)))]
        )

        scene = Scene(camera, objects=objects)
        fname = bb.get_chemical_formula() + ".png"
        scene.render(
            fname,
            width=2560,
            height=1440,
            antialiasing=0.000,
            quality=11,
            remove_temp=False,
        )
        with open(fname, "rb") as raw:
            payload = base64.b64encode(raw.read()).decode()
        self._download(payload=payload, filename=fname)
        self.render_btn.disabled = False

    def _on_atom_click(self, _=None):
        """Update selection when clicked on atom."""
        if "atom1" not in self._viewer.picked.keys():
            return  # did not click on atom
        index = self._viewer.picked["atom1"]["index"]
        displayed_selection = self.displayed_selection.copy()

        if displayed_selection:
            if index not in displayed_selection:
                displayed_selection.append(index)
            else:
                displayed_selection.remove(index)
        else:
            displayed_selection = [index]

        self.displayed_selection = displayed_selection
        self.selection = [x for x in displayed_selection if x <= self.natom]

    def highlight_atoms(
        self,
        vis_list,
        color=DEFAULT_SELECTION_COLOR,
        size=DEFAULT_SELECTION_RADIUS,
        opacity=DEFAULT_SELECTION_OPACITY,
    ):
        """Highlighting atoms according to the provided list."""
        if not hasattr(self._viewer, "component_0"):
            return
        self._viewer._remove_representations_by_name(
            repr_name="selected_atoms"
        )  # pylint:disable=protected-access
        self._viewer.add_ball_and_stick(  # pylint:disable=no-member
            name="selected_atoms",
            selection=[] if vis_list is None else vis_list,
            color=color,
            aspectRatio=size,
            opacity=opacity,
        )

    @default("supercell")
    def _default_supercell(self):
        return [1, 1, 1]

    @default("selection")
    def _default_selection(self):
        return []

    @validate("selection")
    def _validate_selection(self, provided):
        return list(provided["value"])

    @observe("displayed_selection")
    def _observe_displayed_selection(self, _=None):
        self.highlight_atoms(self.displayed_selection)
        self._selected_atoms.value = list_to_string_range(
            self.displayed_selection, shift=1
        )

        # if atom is selected from nglview, shift to selection tab
        if self._selected_atoms.value and self.selection_tab_idx is not None:
            self.configuration_box.selected_index = self.selection_tab_idx

    def apply_displayed_selection(self, _=None):
        """Apply selection specified in the text field."""
        selection_string = self._selected_atoms.value
        expanded_selection, syntax_ok = string_range_to_list(
            self._selected_atoms.value, shift=-1
        )
        # self.wrong_syntax.layout.visibility = 'hidden' if syntax_ok else 'visible'
        if syntax_ok:
            self.wrong_syntax.layout.visibility = "hidden"
            self.displayed_selection = expanded_selection
            self.selection = [x for x in expanded_selection if x <= self.natom]
            self._selected_atoms.value = (
                selection_string  # Keep the old string for further editing.
            )
        else:
            self.displayed_selection_adv = selection_string

    def download(self, change=None):  # pylint: disable=unused-argument
        """Prepare a structure for downloading."""
        suffix = f"-pk-{self.pk}" if self.pk else ""
        self._download(
            payload=self._prepare_payload(),
            filename=f"structure{suffix}.{self.file_format.value}",
        )

    @staticmethod
    def _download(payload, filename):
        """Download payload as a file named as filename."""
        from IPython.display import Javascript

        javas = Javascript(
            """
            var link = document.createElement('a');
            link.href = "data:;base64,{payload}"
            link.download = "{filename}"
            document.body.appendChild(link);
            link.click();
            document.body.removeChild(link);
            """.format(
                payload=payload, filename=filename
            )
        )
        display(javas)

    def _prepare_payload(self, file_format=None):
        """Prepare binary information."""
        from tempfile import NamedTemporaryFile

        file_format = file_format if file_format else self.file_format.value
        tmp = NamedTemporaryFile()
        self.structure.write(tmp.name, format=file_format)  # pylint: disable=no-member
        with open(tmp.name, "rb") as raw:
            return base64.b64encode(raw.read()).decode()

    @property
    def thumbnail(self):
        return self._prepare_payload(file_format="png")


@register_viewer_widget("data.core.cif.CifData.")
@register_viewer_widget("data.core.structure.StructureData.")
class StructureDataViewer(_StructureDataBaseViewer):
    """Viewer class for AiiDA structure objects.

    Attributes:
        structure (Atoms, StructureData, CifData): Trait that contains a structure object,
        which was initially provided to the viewer. It can be either directly set to an
        ASE Atoms object or to AiiDA structure object containing `get_ase()` method.

        displayed_structure (Atoms): Trait that contains a structure object that is
        currently displayed (super cell, for example). The trait is generated automatically
        and can't be set outside of the class.
    """

    structure = Union([Instance(Atoms), Instance(Node)], allow_none=True)
    displayed_structure = Instance(Atoms, allow_none=True, read_only=True)
    pk = Int(allow_none=True)

    def __init__(self, structure=None, **kwargs):
        super().__init__(**kwargs)
        self.structure = structure
        self.natom = len(self.structure) if self.structure is not None else 0
        # self.supercell.observe(self.repeat, names='value')

    @observe("supercell")
    def repeat(self, _=None):
        if self.structure is not None:
            self.set_trait("displayed_structure", self.structure.repeat(self.supercell))

    @validate("structure")
    def _valid_structure(self, change):  # pylint: disable=no-self-use
        """Update structure."""
        structure = change["value"]

        if structure is None:
            return None  # if no structure provided, the rest of the code can be skipped

        if isinstance(structure, Atoms):
            self.pk = None
            return structure
        if isinstance(structure, Node):
            self.pk = structure.pk
            return structure.get_ase()
        raise TypeError(
            f"Unsupported type {type(structure)}, structure must be one of the following types: "
            "ASE Atoms object, AiiDA CifData or StructureData."
        )

    @observe("structure")
    def _observe_structure(self, change):
        """Update displayed_structure trait after the structure trait has been modified."""
        self.natom = len(self.structure) if self.structure is not None else 0
        # Remove the current structure(s) from the viewer.
        if change["new"] is not None:
            self.set_trait("displayed_structure", change["new"].repeat(self.supercell))
            self.set_trait("cell", change["new"].cell)
        else:
            self.set_trait("displayed_structure", None)
            self.set_trait("cell", None)

    @observe("displayed_structure")
    def _update_structure_viewer(self, change):
        """Update the view if displayed_structure trait was modified."""
        with self.hold_trait_notifications():
            for (
                comp_id
            ) in self._viewer._ngl_component_ids:  # pylint: disable=protected-access
                self._viewer.remove_component(comp_id)
<<<<<<< HEAD
            self.displayed_selection = list()
            self.selection = list()
=======
            self.selection = []
>>>>>>> 15bbfbc2
            if change["new"] is not None:
                self._viewer.add_component(nglview.ASEStructure(change["new"]))
                self._viewer.clear()
                self._viewer.add_ball_and_stick(
                    aspectRatio=4
                )  # pylint: disable=no-member
                self._viewer.add_unitcell()  # pylint: disable=no-member

    def d_from(self, operand):
        point = np.array([float(i) for i in operand[1:-1].split(",")])
        return np.linalg.norm(self.structure.positions - point, axis=1)

    def name_operator(self, operand):
        """Defining the name operator which will handle atom kind names."""
        if operand.startswith("[") and operand.endswith("]"):
            names = operand[1:-1].split(",")
        elif not operand.endswith("[") and not operand.startswith("]"):
            names = [operand]
        symbols = self.structure.get_chemical_symbols()
        return np.array([i for i, val in enumerate(symbols) if val in names])

    def not_operator(self, operand):
        """Reverting the selected atoms."""
        if operand.startswith("[") and operand.endswith("]"):
            names = operand[1:-1].split(",")
        elif not operand.endswith("[") and not operand.startswith("]"):
            names = [operand]
        return (
            "["
            + ",".join(list(set(self.structure.get_chemical_symbols()) - set(names)))
            + "]"
        )

    def parse_advanced_sel(self, condition=None):
        """Apply advanced selection specified in the text field."""

        def addition(opa, opb):
            return opa + opb

        def subtraction(opa, opb):
            return opa - opb

        def mult(opa, opb):
            return opa * opb

        def division(opa, opb):
            if isinstance(opb, type(np.array([]))):
                if any(np.abs(opb) < 0.0001):
                    return np.array([])
            elif np.abs(opb) < 0.0001:
                return np.array([])
            return opa / opb

        def power(opa, opb):
            return opa**opb

        def greater(opa, opb):
            return np.where(opa > opb)[0]

        def lower(opa, opb):
            return np.where(opa < opb)[0]

        def equal(opa, opb):
            return np.where(opa == opb)[0]

        def notequal(opa, opb):
            return np.where(opa != opb)[0]

        def greatereq(opa, opb):
            return np.where(opa >= opb)[0]

        def lowereq(opa, opb):
            return np.where(opa <= opb)[0]

        def intersec(opa, opb):
            return np.intersect1d(opa, opb)

        def union(opa, opb):
            return np.union1d(opa, opb)

        operandsdict = {
            "x": self.structure.positions[:, 0],
            "y": self.structure.positions[:, 1],
            "z": self.structure.positions[:, 2],
            "id": np.array([atom.index + 1 for atom in self.structure]),
        }

        operatorsdict = {
            ">": {
                "function": greater,
                "priority": 0,
                "nargs": 2,
            },
            "<": {
                "function": lower,
                "priority": 0,
                "nargs": 2,
            },
            ">=": {
                "function": greatereq,
                "priority": 0,
                "nargs": 2,
            },
            "<=": {
                "function": lowereq,
                "priority": 0,
                "nargs": 2,
            },
            "and": {
                "function": intersec,
                "priority": -1,
                "nargs": 2,
            },
            "or": {
                "function": union,
                "priority": -2,
                "nargs": 2,
            },
            "+": {
                "function": addition,
                "priority": 1,
                "nargs": 2,
            },
            "-": {
                "function": subtraction,
                "priority": 1,
                "nargs": 2,
            },
            "*": {
                "function": mult,
                "priority": 2,
                "nargs": 2,
            },
            "/": {
                "function": division,
                "priority": 2,
                "nargs": 2,
            },
            "^": {
                "function": power,
                "priority": 3,
                "nargs": 2,
            },
            "==": {
                "function": equal,
                "priority": 0,
                "nargs": 2,
            },
            "!=": {
                "function": notequal,
                "priority": 0,
                "nargs": 2,
            },
            "d_from": {
                "function": self.d_from,
                "priority": 11,
                "nargs": 1,
            },  # At the moment the priority is not used.
            "name": {
                "function": self.name_operator,
                "priority": 9,
                "nargs": 1,
            },  # When changed, this should be re-assesed.
            "not": {
                "function": self.not_operator,
                "priority": 10,
                "nargs": 1,
            },
        }

        rpn = ReversePolishNotation(
            operators=operatorsdict, additional_operands=operandsdict
        )
        return list(rpn.execute(expression=condition))

    def create_selection_info(self):
        """Create information to be displayed with selected atoms"""

        if not self.displayed_selection:
            return ""

        def print_pos(pos):
            return " ".join([str(i) for i in pos.round(2)])

        def add_info(indx, atom):
            return f"Id: {indx + 1}; Symbol: {atom.symbol}; Coordinates: ({print_pos(atom.position)})<br>"

        def get_unit_cell_atoms(selection):
            return {x % self.natom + 1 for x in selection}

        # unit cell atoms
        unit_cell_selection = get_unit_cell_atoms(self.displayed_selection)
        info_unit_cell_atoms = f"Unit cell atoms: {unit_cell_selection}<br>"
        # Find geometric center.
        geom_center = print_pos(
            np.average(
                self.displayed_structure[self.displayed_selection].get_positions(),
                axis=0,
            )
        )

        # Report coordinates.
        if len(self.displayed_selection) == 1:
            return info_unit_cell_atoms + add_info(
                self.displayed_selection[0],
                self.displayed_structure[self.displayed_selection[0]],
            )

        # Report coordinates, distance and center.
        if len(self.displayed_selection) == 2:
            info = ""
            info += add_info(
                self.displayed_selection[0],
                self.displayed_structure[self.displayed_selection[0]],
            )
            info += add_info(
                self.displayed_selection[1],
                self.displayed_structure[self.displayed_selection[1]],
            )
            dist = self.displayed_structure.get_distance(*self.displayed_selection)
            distv = self.displayed_structure.get_distance(
                *self.displayed_selection, vector=True
            )
            info += f"Distance: {dist:.2f} ({print_pos(distv)})<br>Geometric center: ({geom_center})"
            return info_unit_cell_atoms + info

        info_natoms_geo_center = f"{len(self.displayed_selection)} atoms selected<br>Geometric center: ({geom_center})"

        # Report angle geometric center and normal.
        if len(self.displayed_selection) == 3:
            angle = self.displayed_structure.get_angle(*self.displayed_selection).round(
                2
            )
            normal = np.cross(
                *self.displayed_structure.get_distances(
                    self.displayed_selection[1],
                    [self.displayed_selection[0], self.displayed_selection[2]],
                    mic=False,
                    vector=True,
                )
            )
            normal = normal / np.linalg.norm(normal)
            return (
                info_unit_cell_atoms
                + f"{info_natoms_geo_center}<br>Angle: {angle}<br>Normal: ({print_pos(normal)})"
            )

        # Report dihedral angle and geometric center.
        if len(self.displayed_selection) == 4:
            try:
                dihedral = (
                    self.displayed_structure.get_dihedral(self.displayed_selection)
                    * 180
                    / np.pi
                )
                dihedral_str = f"{dihedral:.2f}"
            except ZeroDivisionError:
                dihedral_str = "nan"
            return (
                info_unit_cell_atoms
                + f"{info_natoms_geo_center}<br>Dihedral angle: {dihedral_str}"
            )

        return info_unit_cell_atoms + info_natoms_geo_center

    @observe("displayed_selection_adv")
    def _observe_displayed_selection_adv(self, _=None):
        """Apply the advanced boolean atom selection"""
        try:
            sel = self.parse_advanced_sel(condition=self.displayed_selection_adv)
            self._selected_atoms.value = list_to_string_range(sel, shift=1)
            self.wrong_syntax.layout.visibility = "hidden"
            self.apply_displayed_selection()
        except (IndexError, TypeError, AttributeError):
            self.wrong_syntax.layout.visibility = "visible"

    @observe("displayed_selection")
    def _observe_displayed_selection_2(self, _=None):
        self.selection_info.value = self.create_selection_info()


@register_viewer_widget("data.core.folder.FolderData.")
class FolderDataViewer(ipw.VBox):
    """Viewer class for FolderData object.

    :param folder: FolderData object to be viewed
    :type folder: FolderData
    :param downloadable: If True, add link/button to download the content of the selected file in the folder
    :type downloadable: bool"""

    def __init__(self, folder, downloadable=True, **kwargs):
        self._folder = folder
        self.files = ipw.Dropdown(
            options=[obj.name for obj in self._folder.base.repository.list_objects()],
            description="Select file:",
        )
        self.text = ipw.Textarea(
            value="",
            description="File content:",
            layout={"width": "900px", "height": "300px"},
            disabled=False,
        )
        self.change_file_view()
        self.files.observe(self.change_file_view, names="value")
        children = [self.files, self.text]
        if downloadable:
            self.download_btn = ipw.Button(description="Download")
            self.download_btn.on_click(self.download)
            children.append(self.download_btn)
        super().__init__(children, **kwargs)

    def change_file_view(self, change=None):  # pylint: disable=unused-argument
        with self._folder.base.repository.open(self.files.value) as fobj:
            self.text.value = fobj.read()

    def download(self, change=None):  # pylint: disable=unused-argument
        """Prepare for downloading."""
        from IPython.display import Javascript

        payload = base64.b64encode(
            self._folder.get_object_content(self.files.value).encode()
        ).decode()
        javas = Javascript(
            """
            var link = document.createElement('a');
            link.href = "data:;base64,{payload}"
            link.download = "{filename}"
            document.body.appendChild(link);
            link.click();
            document.body.removeChild(link);
            """.format(
                payload=payload, filename=self.files.value
            )
        )
        display(javas)


@register_viewer_widget("data.core.array.bands.BandsData.")
class BandsDataViewer(ipw.VBox):
    """Viewer class for BandsData object.

    :param bands: BandsData object to be viewed
    :type bands: BandsData"""

    def __init__(self, bands, **kwargs):
        from bokeh.io import output_notebook, show
        from bokeh.models import Span
        from bokeh.plotting import figure

        output_notebook(hide_banner=True)
        out = ipw.Output()
        with out:
            plot_info = bands._get_bandplot_data(
                cartesian=True, join_symbol="|"
            )  # pylint: disable=protected-access
            # Extract relevant data
            y_data = plot_info["y"].transpose().tolist()
            x_data = [plot_info["x"] for i in range(len(y_data))]
            labels = plot_info["labels"]
            # Create the figure
            plot = figure(y_axis_label=f"Dispersion ({bands.units})")
            plot.multi_line(
                x_data, y_data, line_width=2, line_color="red"
            )  # pylint: disable=too-many-function-args
            plot.xaxis.ticker = [label[0] for label in labels]
            # This trick was suggested here: https://github.com/bokeh/bokeh/issues/8166#issuecomment-426124290
            plot.xaxis.major_label_overrides = {
                int(label[0]) if label[0].is_integer() else label[0]: label[1]
                for label in labels
            }
            # Add vertical lines
            plot.renderers.extend(
                [
                    Span(
                        location=label[0],
                        dimension="height",
                        line_color="black",
                        line_width=3,
                    )
                    for label in labels
                ]
            )
            show(plot)
        children = [out]
        super().__init__(children, **kwargs)


@register_viewer_widget("process.calculation.calcfunction.CalcFunctionNode.")
@register_viewer_widget("process.calculation.calcjob.CalcJobNode.")
@register_viewer_widget("process.workflow.workfunction.WorkFunctionNode.")
@register_viewer_widget("process.workflow.workchain.WorkChainNode.")
class ProcessNodeViewerWidget(ipw.HTML):
    def __init__(self, process, **kwargs):
        self.process = process

        # Displaying reports only from the selected process,
        # NOT from its descendants.
        report = get_workchain_report(self.process, "REPORT", max_depth=1)
        # Filter out the first column with dates
        filtered_report = re.sub(
            r"^[0-9]{4}.*\| ([A-Z]+)\]", r"\1", report, flags=re.MULTILINE
        )
        header = f"""
            Process {process.process_label},
            State: {formatting.format_process_state(process.process_state.value)},
            UUID: {process.uuid} (pk: {process.pk})<br>
            Started {formatting.format_relative_time(process.ctime)},
            Last modified {formatting.format_relative_time(process.mtime)}<br>
        """
        self.value = f"{header}<pre>{filtered_report}</pre>"

        super().__init__(**kwargs)<|MERGE_RESOLUTION|>--- conflicted
+++ resolved
@@ -264,14 +264,9 @@
         # clear_selection.on_click(lambda _: self.set_trait('selection', list()))  # lambda cannot contain assignments
         clear_selection.on_click(
             lambda _: (
-<<<<<<< HEAD
                 self.set_trait("displayed_selection", list()),
                 self.set_trait("selection", list()),
                 self.set_trait("displayed_selection_adv", ""),
-=======
-                self.set_trait("selection", []),
-                self.set_trait("selection_adv", ""),
->>>>>>> 15bbfbc2
                 # self.wrong_syntax.layout.visibility = 'hidden'
             )
         )
@@ -827,12 +822,8 @@
                 comp_id
             ) in self._viewer._ngl_component_ids:  # pylint: disable=protected-access
                 self._viewer.remove_component(comp_id)
-<<<<<<< HEAD
             self.displayed_selection = list()
             self.selection = list()
-=======
-            self.selection = []
->>>>>>> 15bbfbc2
             if change["new"] is not None:
                 self._viewer.add_component(nglview.ASEStructure(change["new"]))
                 self._viewer.clear()

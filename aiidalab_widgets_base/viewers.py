"""Jupyter viewers for AiiDA data objects."""
# pylint: disable=no-self-use

import base64
import warnings
import numpy as np
from numpy.linalg import norm
import ipywidgets as ipw
from IPython.display import display
import nglview
from ase import Atoms
from vapory import Camera, LightSource, Scene, Sphere, Finish, Texture, Pigment, Cylinder, Background
from matplotlib.colors import to_rgb
from copy import deepcopy

from traitlets import Instance, Int, List, Unicode, Union, default, link, observe, validate
from aiida.orm import Node

from .utils import string_range_to_list, list_to_string_range
<<<<<<< HEAD
from .misc import CopyToClipboardButton
from .dicts import Colors, Radius 
=======
from .misc import CopyToClipboardButton, ReversePolishNotation
>>>>>>> 6fe5b06c


def viewer(obj, downloadable=True, **kwargs):
    """Display AiiDA data types in Jupyter notebooks.

    :param downloadable: If True, add link/button to download the content of displayed AiiDA object.
    :type downloadable: bool

    Returns the object itself if the viewer wasn't found."""
    if not isinstance(obj, Node):  # only working with AiiDA nodes
        warnings.warn("This viewer works only with AiiDA objects, got {}".format(type(obj)))
        return obj

    try:
        _viewer = AIIDA_VIEWER_MAPPING[obj.node_type]
        return _viewer(obj, downloadable=downloadable, **kwargs)
    except (KeyError) as exc:
        if obj.node_type in str(exc):
            warnings.warn("Did not find an appropriate viewer for the {} object. Returning the object "
                          "itself.".format(type(obj)))
            return obj
        raise exc


class DictViewer(ipw.HTML):
    """Viewer class for Dict object.

    :param parameter: Dict object to be viewed
    :type parameter: Dict
    :param downloadable: If True, add link/button to download the content of the object
    :type downloadable: bool"""

    def __init__(self, parameter, downloadable=True, **kwargs):
        super().__init__(**kwargs)
        import pandas as pd
        # Here we are defining properties of 'df' class (specified while exporting pandas table into html).
        # Since the exported object is nothing more than HTML table, all 'standard' HTML table settings
        # can be applied to it as well.
        # For more information on how to controle the table appearance please visit:
        # https://css-tricks.com/complete-guide-table-element/
        self.value = '''
        <style>
            .df { border: none; }
            .df tbody tr:nth-child(odd) { background-color: #e5e7e9; }
            .df tbody tr:nth-child(odd):hover { background-color:   #f5b7b1; }
            .df tbody tr:nth-child(even):hover { background-color:  #f5b7b1; }
            .df tbody td { min-width: 300px; text-align: center; border: none }
            .df th { text-align: center; border: none;  border-bottom: 1px solid black;}
        </style>
        '''
        pd.set_option('max_colwidth', 40)
        dataf = pd.DataFrame([(key, value) for key, value in sorted(parameter.get_dict().items())],
                             columns=['Key', 'Value'])
        self.value += dataf.to_html(classes='df', index=False)  # specify that exported table belongs to 'df' class
        # this is used to setup table's appearance using CSS
        if downloadable:
            payload = base64.b64encode(dataf.to_csv(index=False).encode()).decode()
            fname = '{}.csv'.format(parameter.pk)
            to_add = """Download table in csv format: <a download="{filename}"
            href="data:text/csv;base64,{payload}" target="_blank">{title}</a>"""
            self.value += to_add.format(filename=fname, payload=payload, title=fname)


class _StructureDataBaseViewer(ipw.VBox):
    """Base viewer class for AiiDA structure or trajectory objects.

    :param configure_view: If True, add configuration tabs
    :type configure_view: bool"""

    selection = List(Int)
    selection_adv = Unicode()
    supercell = List(Int)
    DEFAULT_SELECTION_OPACITY = 0.2
    DEFAULT_SELECTION_RADIUS = 6
    DEFAULT_SELECTION_COLOR = 'green'

    def __init__(self, configure_view=True, **kwargs):
        # Defining viewer box.

        # 1. Nglviwer
        self._viewer = nglview.NGLWidget()
        self._viewer.camera = 'orthographic'
        self._viewer.observe(self._on_atom_click, names='picked')
        self._viewer.stage.set_parameters(mouse_preset='pymol')

        # 2. Camera type.
        camera_type = ipw.ToggleButtons(options={
            'Orthographic': 'orthographic',
            'Perspective': 'perspective'
        },
                                        description='Camera type:',
                                        value='orthographic',
                                        layout={"align_self": "flex-end"},
                                        style={'button_width': '115.5px'},
                                        orientation='vertical')

        def change_camera(change):

            self._viewer.camera = change['new']

        camera_type.observe(change_camera, names="value")
        view_box = ipw.VBox([self._viewer, camera_type])

        # Constructing configuration box
        if configure_view:
            configuration_box = ipw.Tab(layout=ipw.Layout(flex='1 1 auto', width='auto'))
            configuration_box.children = [self._selection_tab(), self._appearance_tab(), self._download_tab()]
            for i, title in enumerate(["Selection", "Appearance", "Download"]):
                configuration_box.set_title(i, title)
            children = [ipw.HBox([view_box, configuration_box])]
            view_box.layout = {'width': "60%"}
        else:
            children = [view_box]

        if 'children' in kwargs:
            children += kwargs.pop('children')

        super().__init__(children, **kwargs)

    def _selection_tab(self):
        """Defining the selection tab."""

        # 1. Selected atoms.
        self._selected_atoms = ipw.Text(description='Selected atoms:', value='', style={'description_width': 'initial'})

        # 2. Copy to clipboard
        copy_to_clipboard = CopyToClipboardButton(description="Copy to clipboard")
        link((self._selected_atoms, 'value'), (copy_to_clipboard, 'value'))

        # 3. Informing about wrong syntax.
        self.wrong_syntax = ipw.HTML(
            value="""<i class="fa fa-times" style="color:red;font-size:2em;" ></i> wrong syntax""",
            layout={'visibility': 'hidden'})

        # 4. Button to clear selection.
        clear_selection = ipw.Button(description="Clear selection")
        #clear_selection.on_click(lambda _: self.set_trait('selection', list()))  # lambda cannot contain assignments
        clear_selection.on_click(lambda _: (
            self.set_trait('selection', list()),
            self.set_trait('selection_adv', ''),
            # self.wrong_syntax.layout.visibility = 'hidden'
        ))
        ## CLEAR self.wrong_syntax.layout.visibility = 'visible'

        # 5. Button to apply selection
        apply_selection = ipw.Button(description="Apply selection")
        apply_selection.on_click(self.apply_selection)

        self.selection_info = ipw.HTML()

        return ipw.VBox([
            ipw.HBox([self._selected_atoms, self.wrong_syntax]),
            ipw.HTML(value="""
                <p style="font-weight:800;">You can either specify ranges:
                    <font style="font-style:italic;font-weight:400;">1 5..8 10</font>
                </p>
                <p style="font-weight:800;">or expressions:
                    <font style="font-style:italic;font-weight:400;">(x>1 and name not [N,O]) or d_from [1,1,1]>2 or id>=10</font>
                </p>"""),
            ipw.HBox([copy_to_clipboard, clear_selection, apply_selection]),
            self.selection_info,
        ])

    def _appearance_tab(self):
        """Defining the appearance tab."""

        # 1. Supercell
        def change_supercell(_=None):
            self.supercell = [_supercell[0].value, _supercell[1].value, _supercell[2].value]

        _supercell = [
            ipw.BoundedIntText(value=1, min=1, layout={"width": "30px"}),
            ipw.BoundedIntText(value=1, min=1, layout={"width": "30px"}),
            ipw.BoundedIntText(value=1, min=1, layout={"width": "30px"}),
        ]
        for elem in _supercell:
            elem.observe(change_supercell, names='value')
        supercell_selector = ipw.HBox([ipw.HTML(description="Super cell:")] + _supercell)

        # 2. Choose background color.
        background_color = ipw.ColorPicker(description="Background")
        link((background_color, 'value'), (self._viewer, 'background'))
        background_color.value = 'white'

        # 3. Center button.
        center_button = ipw.Button(description="Center")
        center_button.on_click(lambda c: self._viewer.center())

        return ipw.VBox([supercell_selector, background_color, center_button])

    def _download_tab(self):
        """Defining the download tab."""

        # 1. Choose download file format.
        self.file_format = ipw.Dropdown(options=['xyz', 'cif'], layout={"width": "200px"}, description="File format:")

        # 2. Download button.
        self.download_btn = ipw.Button(description="Download")
        self.download_btn.on_click(self.download)
        self.download_box = ipw.VBox(
            children=[ipw.Label("Download as file:"),
                      ipw.HBox([self.file_format, self.download_btn])])

        # 3. Screenshot button
        self.screenshot_btn = ipw.Button(description="Screenshot", icon='camera')
        self.screenshot_btn.on_click(lambda _: self._viewer.download_image())
        self.screenshot_box = ipw.VBox(children=[ipw.Label("Create a screenshot:"), self.screenshot_btn])

        # 4. Render a high quality image
        self.render_btn = ipw.Button(description="Render", icon='fa-paint-brush')
        self.render_btn.on_click(self._render_structure)
        self.render_box = ipw.VBox(children=[ipw.Label("Render a image with POVRAY:"), self.render_btn])

        return ipw.VBox([self.download_box, self.screenshot_box, self.render_box])

    def _render_structure(self, change=None):
        """Render the structure with POVRAY."""

        if not isinstance(self.structure, Atoms):
            return 

        self.render_btn.disabled = True 
        omat = np.array(self._viewer._camera_orientation)
        omat = omat.reshape(4, 4)
        omat = np.transpose(omat)

        zfactor = norm(omat[0, 0:3])
        omat[0:3, 0:3] = omat[0:3, 0:3]/zfactor

        bb = deepcopy(self.structure)

        for i in bb:
            ixyz = np.array([i.x, i.y, i.z])
            ixyz = ixyz + omat[0:3, 3];
            ixyz = omat[0:3, 0:3].dot(ixyz)
            i.x = -ixyz[0]
            i.y =  ixyz[1]
            i.z =  ixyz[2]
        
        vertices = [];
    
        cell = bb.get_cell()
        vertices.append(np.array([0, 0, 0]))
        vertices.extend(cell)
        vertices.extend([cell[0]+cell[1], cell[0]+cell[2], cell[1]+cell[2], cell[0]+cell[1]+cell[2]])

        for n, i in enumerate(vertices):
            ixyz = omat[0:3, 0:3].dot(i + omat[0:3, 3])
            vertices[n] = np.array([-ixyz[0], ixyz[1], ixyz[2]])
    
        camera = Camera('location', [0, 0, -zfactor/1.5], 'look_at', [0.0, 0.0, 0.0])
        light = LightSource([0, 0, -100.0], 'color',  [1.5, 1.5, 1.5])

        spheres = [Sphere( [i.x, i.y, i.z], Radius[i.symbol], 
                            Texture(Pigment( 'color', np.array(Colors[i.symbol]))), 
                                Finish('phong', 0.9,'reflection', 0.05)) for i in bb]

        bonds = []
        for x, i in enumerate(bb):
            for j in bb[x+1:]:
                v1 = np.array([i.x, i.y, i.z])
                v2 = np.array([j.x, j.y, j.z])

                if i.symbol == 'H' and j.symbol == 'H':
                    continue
                
                if norm(v1-v2) < 1.4*(Radius[i.symbol] + Radius[j.symbol]):
                    midi = v1 + (v2-v1)*Radius[i.symbol]/(Radius[i.symbol] + Radius[j.symbol]);
                    bond = Cylinder(v1, midi, 0.2, Pigment('color', np.array(Colors[i.symbol])),
                                    Finish('phong', 0.8,'reflection', 0.05))
                    bonds.append(bond)
                    bond = Cylinder(v2, midi, 0.2, Pigment('color', np.array(Colors[j.symbol])),
                                    Finish('phong', 0.8,'reflection', 0.05))
                    bonds.append(bond)
                
        edges = []
        for x, i in enumerate(vertices):
            for y, j in enumerate(vertices):
                if y > x:
                    if norm(np.cross(i-j, vertices[1]-vertices[0])) < 0.001 or norm(np.cross(i-j, vertices[2]-vertices[0])) < 0.001 or norm(np.cross(i-j, vertices[3]-vertices[0])) < 0.001:
                        edge = Cylinder(i, j, 0.06, Texture(Pigment( 'color', [212/255.0,175/255.0,55/255.0])), 
                                        Finish('phong', 0.9,'reflection', 0.01))
                        edges.append(edge)

        objects = [light] + spheres + edges + bonds + [Background( "color", np.array(to_rgb(self._viewer.background)))]
    
        scene = Scene( camera, objects= objects)
        fname = bb.get_chemical_formula() + '.png'
        scene.render(fname, width=2560, height=1440, antialiasing=0.000, quality=11, remove_temp=False)
        with open(fname, 'rb') as raw:
            payload = base64.b64encode(raw.read()).decode()
        self._download(payload=payload, filename=fname)
        self.render_btn.disabled = False  

    def _on_atom_click(self, _=None):
        """Update selection when clicked on atom."""
        if 'atom1' not in self._viewer.picked.keys():
            return  # did not click on atom
        index = self._viewer.picked['atom1']['index']
        selection = self.selection.copy()

        if selection:
            if index not in selection:
                selection.append(index)
            else:
                selection.remove(index)
        else:
            selection = [index]

        self.selection = selection

    def highlight_atoms(self,
                        vis_list,
                        color=DEFAULT_SELECTION_COLOR,
                        size=DEFAULT_SELECTION_RADIUS,
                        opacity=DEFAULT_SELECTION_OPACITY):
        """Highlighting atoms according to the provided list."""
        if not hasattr(self._viewer, "component_0"):
            return
        self._viewer._remove_representations_by_name(repr_name='selected_atoms')  # pylint:disable=protected-access
        self._viewer.add_ball_and_stick(  # pylint:disable=no-member
            name="selected_atoms",
            selection=list() if vis_list is None else vis_list,
            color=color,
            aspectRatio=size,
            opacity=opacity)

    @default('supercell')
    def _default_supercell(self):
        return [1, 1, 1]

    @default('selection')
    def _default_selection(self):
        return list()

    @validate('selection')
    def _validate_selection(self, provided):
        return list(provided['value'])

    @observe('selection')
    def _observe_selection(self, _=None):
        self.highlight_atoms(self.selection)
        self._selected_atoms.value = list_to_string_range(self.selection, shift=1)

    def apply_selection(self, _=None):
        """Apply selection specified in the text field."""
        selection_string = self._selected_atoms.value
        expanded_selection, syntax_ok = string_range_to_list(self._selected_atoms.value, shift=-1)
        #self.wrong_syntax.layout.visibility = 'hidden' if syntax_ok else 'visible'
        if syntax_ok:
            self.wrong_syntax.layout.visibility = 'hidden'
            self.selection = expanded_selection
            self._selected_atoms.value = selection_string  # Keep the old string for further editing.
        else:
            self.selection_adv = selection_string

    def download(self, change=None):  # pylint: disable=unused-argument
        """Prepare a structure for downloading."""
        self._download(payload=self._prepare_payload(), filename='structure.' + self.file_format.value)

    @staticmethod
    def _download(payload, filename):
        """Download payload as a file named as filename."""
        from IPython.display import Javascript
        javas = Javascript("""
            var link = document.createElement('a');
            link.href = "data:;base64,{payload}"
            link.download = "{filename}"
            document.body.appendChild(link);
            link.click();
            document.body.removeChild(link);
            """.format(payload=payload, filename=filename))
        display(javas)

    def _prepare_payload(self, file_format=None):
        """Prepare binary information."""
        from tempfile import NamedTemporaryFile
        file_format = file_format if file_format else self.file_format.value
        tmp = NamedTemporaryFile()
        self.structure.write(tmp.name, format=file_format)  # pylint: disable=no-member
        with open(tmp.name, 'rb') as raw:
            return base64.b64encode(raw.read()).decode()

    @property
    def thumbnail(self):
        return self._prepare_payload(file_format='png')


class StructureDataViewer(_StructureDataBaseViewer):
    """Viewer class for AiiDA structure objects.

    Attributes:
        structure (Atoms, StructureData, CifData): Trait that contains a structure object,
        which was initially provided to the viewer. It can be either directly set to an
        ASE Atoms object or to AiiDA structure object containing `get_ase()` method.

        displayed_structure (Atoms): Trait that contains a structure object that is
        currently displayed (super cell, for example). The trait is generated automatically
        and can't be set outside of the class.
    """
    structure = Union([Instance(Atoms), Instance(Node)], allow_none=True)
    displayed_structure = Instance(Atoms, allow_none=True, read_only=True)

    def __init__(self, structure=None, **kwargs):
        super().__init__(**kwargs)
        self.structure = structure
        #self.supercell.observe(self.repeat, names='value')

    @observe('supercell')
    def repeat(self, _=None):
        if self.structure is not None:
            self.set_trait('displayed_structure', self.structure.repeat(self.supercell))

    @validate('structure')
    def _valid_structure(self, change):  # pylint: disable=no-self-use
        """Update structure."""
        structure = change['value']

        if structure is None:
            return None  # if no structure provided, the rest of the code can be skipped

        if isinstance(structure, Atoms):
            return structure
        if isinstance(structure, Node):
            return structure.get_ase()
        raise ValueError("Unsupported type {}, structure must be one of the following types: "
                         "ASE Atoms object, AiiDA CifData or StructureData.")

    @observe('structure')
    def _update_displayed_structure(self, change):
        """Update displayed_structure trait after the structure trait has been modified."""
        # Remove the current structure(s) from the viewer.
        if change['new'] is not None:
            self.set_trait('displayed_structure', change['new'].repeat(self.supercell))
        else:
            self.set_trait('displayed_structure', None)

    @observe('displayed_structure')
    def _update_structure_viewer(self, change):
        """Update the view if displayed_structure trait was modified."""
        with self.hold_trait_notifications():
            for comp_id in self._viewer._ngl_component_ids:  # pylint: disable=protected-access
                self._viewer.remove_component(comp_id)
            self.selection = list()
            if change['new'] is not None:
                self._viewer.add_component(nglview.ASEStructure(change['new']))
                self._viewer.clear()
                self._viewer.add_ball_and_stick(aspectRatio=4)  # pylint: disable=no-member
                self._viewer.add_unitcell()  # pylint: disable=no-member

    def d_from(self, operand):
        point = np.array([float(i) for i in operand[1:-1].split(',')])
        return np.linalg.norm(self.structure.positions - point, axis=1)

    def name_operator(self, operand):
        """Defining the name operator which will handle atom kind names."""
        if operand.startswith('[') and operand.endswith(']'):
            names = operand[1:-1].split(',')
        elif not operand.endswith('[') and not operand.startswith(']'):
            names = [operand]
        symbols = self.structure.get_chemical_symbols()
        return np.array([i for i, val in enumerate(symbols) if val in names])

    def not_operator(self, operand):
        """Reverting the selected atoms."""
        if operand.startswith('[') and operand.endswith(']'):
            names = operand[1:-1].split(',')
        elif not operand.endswith('[') and not operand.startswith(']'):
            names = [operand]
        return '[' + ','.join(list(set(self.structure.get_chemical_symbols()) - set(names))) + ']'

    def parse_advanced_sel(self, condition=None):
        """Apply advanced selection specified in the text field."""

        def addition(opa, opb):
            return opa + opb

        def subtraction(opa, opb):
            return opa - opb

        def mult(opa, opb):
            return opa * opb

        def division(opa, opb):
            if isinstance(opb, type(np.array([]))):
                if any(np.abs(opb) < 0.0001):
                    return np.array([])
            elif np.abs(opb) < 0.0001:
                return np.array([])
            return opa / opb

        def power(opa, opb):
            return opa**opb

        def greater(opa, opb):
            return np.where(opa > opb)[0]

        def lower(opa, opb):
            return np.where(opa < opb)[0]

        def equal(opa, opb):
            return np.where(opa == opb)[0]

        def notequal(opa, opb):
            return np.where(opa != opb)[0]

        def greatereq(opa, opb):
            return np.where(opa >= opb)[0]

        def lowereq(opa, opb):
            return np.where(opa <= opb)[0]

        def intersec(opa, opb):
            return np.intersect1d(opa, opb)

        def union(opa, opb):
            return np.union1d(opa, opb)

        operandsdict = {
            'x': self.structure.positions[:, 0],
            'y': self.structure.positions[:, 1],
            'z': self.structure.positions[:, 2],
            'id': np.array([atom.index + 1 for atom in self.structure])
        }

        operatorsdict = {
            '>': {
                'function': greater,
                'priority': 0,
                'nargs': 2,
            },
            '<': {
                'function': lower,
                'priority': 0,
                'nargs': 2,
            },
            '>=': {
                'function': greatereq,
                'priority': 0,
                'nargs': 2,
            },
            '<=': {
                'function': lowereq,
                'priority': 0,
                'nargs': 2,
            },
            'and': {
                'function': intersec,
                'priority': -1,
                'nargs': 2,
            },
            'or': {
                'function': union,
                'priority': -2,
                'nargs': 2,
            },
            '+': {
                'function': addition,
                'priority': 1,
                'nargs': 2,
            },
            '-': {
                'function': subtraction,
                'priority': 1,
                'nargs': 2,
            },
            '*': {
                'function': mult,
                'priority': 2,
                'nargs': 2,
            },
            '/': {
                'function': division,
                'priority': 2,
                'nargs': 2,
            },
            '^': {
                'function': power,
                'priority': 3,
                'nargs': 2,
            },
            '==': {
                'function': equal,
                'priority': 0,
                'nargs': 2,
            },
            '!=': {
                'function': notequal,
                'priority': 0,
                'nargs': 2,
            },
            'd_from': {
                'function': self.d_from,
                'priority': 11,
                'nargs': 1,
            },  # At the moment the priority is not used.
            'name': {
                'function': self.name_operator,
                'priority': 9,
                'nargs': 1,
            },  # When changed, this should be re-assesed.
            'not': {
                'function': self.not_operator,
                'priority': 10,
                'nargs': 1,
            },
        }

        rpn = ReversePolishNotation(operators=operatorsdict, additional_operands=operandsdict)
        return list(rpn.execute(expression=condition))

    def create_selection_info(self):
        """Create information to be displayed with selected atoms"""

        if not self.selection:
            return ''

        def print_pos(pos):
            return " ".join([str(i) for i in pos.round(2)])

        def add_info(indx, atom):
            return f"Id: {indx + 1}; Symbol: {atom.symbol}; Coordinates: ({print_pos(atom.position)})<br>"

        # Find geometric center.
        geom_center = print_pos(np.average(self.structure[self.selection].get_positions(), axis=0))

        # Report coordinates.
        if len(self.selection) == 1:
            return add_info(self.selection[0], self.structure[self.selection[0]])

        # Report coordinates, distance and center.
        if len(self.selection) == 2:
            info = ""
            info += add_info(self.selection[0], self.structure[self.selection[0]])
            info += add_info(self.selection[1], self.structure[self.selection[1]])
            dist = self.structure.get_distance(*self.selection)
            info += f"Distance: {dist:.2f}<br>Geometric center: ({geom_center})"
            return info

        info_natoms_geo_center = f"{len(self.selection)} atoms selected<br>Geometric center: ({geom_center})"

        # Report angle geometric center and normal.
        if len(self.selection) == 3:
            angle = self.structure.get_angle(*self.selection).round(2)
            normal = np.cross(*self.structure.get_distances(
                self.selection[1], [self.selection[0], self.selection[2]], mic=False, vector=True))
            normal = normal / np.linalg.norm(normal)
            return f"{info_natoms_geo_center}<br>Angle: {angle}<br>Normal: ({print_pos(normal)})"

        # Report dihedral angle and geometric center.
        if len(self.selection) == 4:
            try:
                dihedral = self.structure.get_dihedral(self.selection) * 180 / np.pi
                dihedral_str = f"{dihedral:.2f}"
            except ZeroDivisionError:
                dihedral_str = "nan"
            return f"{info_natoms_geo_center}<br>Dihedral angle: {dihedral_str}"

        return info_natoms_geo_center

    @observe('selection_adv')
    def _observe_selection_adv(self, _=None):
        """ Apply the advanced boolean atom selection"""
        try:
            sel = self.parse_advanced_sel(condition=self.selection_adv)
            self._selected_atoms.value = list_to_string_range(sel, shift=1)
            self.wrong_syntax.layout.visibility = 'hidden'
            self.apply_selection()
        except (IndexError, TypeError, AttributeError):
            self.wrong_syntax.layout.visibility = 'visible'

    @observe('selection')
    def _observe_selection_2(self, _=None):
        self.selection_info.value = self.create_selection_info()


class FolderDataViewer(ipw.VBox):
    """Viewer class for FolderData object.

    :param folder: FolderData object to be viewed
    :type folder: FolderData
    :param downloadable: If True, add link/button to download the content of the selected file in the folder
    :type downloadable: bool"""

    def __init__(self, folder, downloadable=True, **kwargs):
        self._folder = folder
        self.files = ipw.Dropdown(
            options=[obj.name for obj in self._folder.list_objects()],
            description="Select file:",
        )
        self.text = ipw.Textarea(value="",
                                 description='File content:',
                                 layout={
                                     'width': "900px",
                                     'height': '300px'
                                 },
                                 disabled=False)
        self.change_file_view()
        self.files.observe(self.change_file_view, names='value')
        children = [self.files, self.text]
        if downloadable:
            self.download_btn = ipw.Button(description="Download")
            self.download_btn.on_click(self.download)
            children.append(self.download_btn)
        super().__init__(children, **kwargs)

    def change_file_view(self, change=None):  # pylint: disable=unused-argument
        with self._folder.open(self.files.value) as fobj:
            self.text.value = fobj.read()

    def download(self, change=None):  # pylint: disable=unused-argument
        """Prepare for downloading."""
        from IPython.display import Javascript

        payload = base64.b64encode(self._folder.get_object_content(self.files.value).encode()).decode()
        javas = Javascript("""
            var link = document.createElement('a');
            link.href = "data:;base64,{payload}"
            link.download = "{filename}"
            document.body.appendChild(link);
            link.click();
            document.body.removeChild(link);
            """.format(payload=payload, filename=self.files.value))
        display(javas)


class BandsDataViewer(ipw.VBox):
    """Viewer class for BandsData object.

    :param bands: BandsData object to be viewed
    :type bands: BandsData"""

    def __init__(self, bands, **kwargs):
        from bokeh.io import show, output_notebook
        from bokeh.models import Span
        from bokeh.plotting import figure
        output_notebook(hide_banner=True)
        out = ipw.Output()
        with out:
            plot_info = bands._get_bandplot_data(cartesian=True, join_symbol="|")  # pylint: disable=protected-access
            # Extract relevant data
            y_data = plot_info['y'].transpose().tolist()
            x_data = [plot_info['x'] for i in range(len(y_data))]
            labels = plot_info['labels']
            # Create the figure
            plot = figure(y_axis_label='Dispersion ({})'.format(bands.units))
            plot.multi_line(x_data, y_data, line_width=2, line_color='red')  # pylint: disable=too-many-function-args
            plot.xaxis.ticker = [l[0] for l in labels]
            # This trick was suggested here: https://github.com/bokeh/bokeh/issues/8166#issuecomment-426124290
            plot.xaxis.major_label_overrides = {int(l[0]) if l[0].is_integer() else l[0]: l[1] for l in labels}
            # Add vertical lines
            plot.renderers.extend(
                [Span(location=l[0], dimension='height', line_color='black', line_width=3) for l in labels])
            show(plot)
        children = [out]
        super().__init__(children, **kwargs)


AIIDA_VIEWER_MAPPING = {
    'data.dict.Dict.': DictViewer,
    'data.structure.StructureData.': StructureDataViewer,
    'data.cif.CifData.': StructureDataViewer,
    'data.folder.FolderData.': FolderDataViewer,
    'data.array.bands.BandsData.': BandsDataViewer,
}<|MERGE_RESOLUTION|>--- conflicted
+++ resolved
@@ -17,12 +17,9 @@
 from aiida.orm import Node
 
 from .utils import string_range_to_list, list_to_string_range
-<<<<<<< HEAD
-from .misc import CopyToClipboardButton
 from .dicts import Colors, Radius 
-=======
 from .misc import CopyToClipboardButton, ReversePolishNotation
->>>>>>> 6fe5b06c
+
 
 
 def viewer(obj, downloadable=True, **kwargs):

--- conflicted
+++ resolved
@@ -302,10 +302,6 @@
 
         if self._monitor is None:
             self._monitor = ProcessMonitor(
-<<<<<<< HEAD
-                value=self.process.uuid,
-=======
->>>>>>> 2c29a9ea
                 callbacks=[self.update],
                 on_sealed=self._run_after_completed,
                 timeout=self.update_interval,

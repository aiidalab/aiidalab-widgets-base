{
 "cells": [
  {
   "cell_type": "markdown",
   "id": "0",
   "metadata": {},
   "source": [
    "# Import from ELN\n",
    "\n",
    "Importing data from an electronic laboratory notebook"
   ]
  },
  {
   "cell_type": "code",
   "execution_count": null,
   "id": "1",
   "metadata": {},
   "outputs": [],
   "source": [
    "%%javascript\n",
    "IPython.OutputArea.prototype._should_scroll = function(lines) {\n",
    "    return false;\n",
    "}"
   ]
  },
  {
   "cell_type": "code",
   "execution_count": null,
   "id": "2",
   "metadata": {},
   "outputs": [],
   "source": [
    "from aiida import load_profile\n",
    "\n",
    "load_profile();"
   ]
  },
  {
   "cell_type": "code",
   "execution_count": null,
   "id": "3",
   "metadata": {},
   "outputs": [],
   "source": [
    "import urllib.parse as urlparse\n",
<<<<<<< HEAD
    "from aiidalab_widgets_base import viewer\n",
    "from traitlets import dlink\n",
    "\n",
    "import json\n",
    "from pyld import jsonld\n",
    "\n",
    "import sys\n",
    "import os"
=======
    "\n",
    "from traitlets import dlink\n",
    "\n",
    "from aiidalab_widgets_base import (\n",
    "    AiidaNodeViewWidget,\n",
    "    ElnImportWidget,\n",
    "    OpenAiidaNodeInAppWidget,\n",
    ")"
>>>>>>> 26773684
   ]
  },
  {
   "cell_type": "code",
   "execution_count": null,
   "id": "4",
   "metadata": {},
   "outputs": [],
   "source": [
<<<<<<< HEAD
    "#sys.path.append(os.path.dirname(\"/home/jovyan/aiida-openbis/Notebooks/Metadata_Schemas_LinkML/\"))\n",
    "# from materialMLinfo import Molecule, slots\n",
    "# def extract_molecule_data_with_linkml(molecule_jsonld):\n",
    "#     expanded = jsonld.expand(molecule_jsonld)\n",
    "#     molecule_data = {}\n",
    "#     for obj in jsonld_object:\n",
    "#         if '@type' in obj and str(Molecule.class_class_uri) in obj['@type']:\n",
    "#             molecule_data['name'] = obj.get(str(slots.name.uri), [None])[0]['@value']\n",
    "#             molecule_data['smiles'] = obj.get(str(slots.smiles.uri), [None])[0]['@value']\n",
    "#     return molecule_data"
   ]
  },
  {
   "cell_type": "code",
   "execution_count": null,
   "id": "5",
   "metadata": {},
   "outputs": [],
   "source": [
    "# Extract data from the converted JSON-LD\n",
    "def extract_molecule_data(jsonld_object, context):\n",
    "    expanded = jsonld.expand(molecule_jsonld)\n",
    "    compacted = jsonld.compact(expanded, context)\n",
    "    return {\"name\": compacted[\"name\"], \"smiles\": compacted[\"smiles\"]}\n",
    "\n",
    "def read_json(filepath: str) -> dict:\n",
    "    return json.load(open(filepath, \"r\"))\n",
    "\n",
    "url = urlparse.urlsplit(jupyter_notebook_url)\n",
    "parsed_url = urlparse.parse_qs(url.query)\n",
    "params = {key:value[0] for key, value in parsed_url.items()}\n",
    "molecule_jsonld = json.loads(params[\"molecule_info\"])\n",
    "\n",
    "molecule_info_valid = False\n",
    "\n",
    "jsonld_context_filename = os.path.join(\n",
    "    os.sep, \n",
    "    \"home\", \n",
    "    \"jovyan\", \n",
    "    \"aiida-openbis\", \n",
    "    \"Notebooks\", \n",
    "    \"Metadata_Schemas_LinkML\",\n",
    "    \"materialMLinfoContext.jsonld\"\n",
    ")\n",
    "\n",
    "\n",
    "aiida_context = read_json(jsonld_context_filename)\n",
    "\n",
    "try:\n",
    "    molecule_data = extract_molecule_data(molecule_jsonld, aiida_context)\n",
    "    params[\"molecule_info\"] = json.dumps(molecule_data)\n",
    "    eln_widget = ElnImportWidget(path_to_root=\"../../\", **params)\n",
    "    molecule_info_valid = True\n",
    "except ValueError as e:\n",
    "    print(e)\n",
    "\n"
=======
    "url = urlparse.urlsplit(jupyter_notebook_url)  # noqa: F821\n",
    "parsed_url = urlparse.parse_qs(url.query)\n",
    "params = {key: value[0] for key, value in parsed_url.items()}\n",
    "eln_widget = ElnImportWidget(**params)"
>>>>>>> 26773684
   ]
  },
  {
   "cell_type": "code",
   "execution_count": null,
   "id": "6",
   "metadata": {},
   "outputs": [],
   "source": [
    "if molecule_info_valid:\n",
    "    object_displayed = AiidaNodeViewWidget()\n",
    "    open_in_app = OpenAiidaNodeInAppWidget(path_to_root=\"../../\")\n",
    "\n",
<<<<<<< HEAD
    "    _ = dlink((eln_widget, 'node'), (object_displayed, 'node'))\n",
    "    _ = dlink((eln_widget, 'node'), (open_in_app, 'node'))"
=======
    "_ = dlink((eln_widget, \"node\"), (object_displayed, \"node\"))\n",
    "_ = dlink((eln_widget, \"node\"), (open_in_app, \"node\"))"
>>>>>>> 26773684
   ]
  },
  {
   "cell_type": "markdown",
   "id": "7",
   "metadata": {},
   "source": [
    "## Selected object:"
   ]
  },
  {
   "cell_type": "code",
   "execution_count": null,
   "id": "8",
   "metadata": {},
   "outputs": [],
   "source": [
    "if molecule_info_valid:\n",
    "    display(object_displayed)\n",
    "    display(eln_widget)"
   ]
  },
  {
   "cell_type": "markdown",
   "id": "9",
   "metadata": {},
   "source": [
    "## What's next?"
   ]
  },
  {
   "cell_type": "code",
   "execution_count": null,
   "id": "10",
   "metadata": {},
   "outputs": [],
   "source": [
    "if molecule_info_valid:\n",
    "    display(open_in_app)"
   ]
  }
 ],
 "metadata": {
  "kernelspec": {
   "display_name": "Python 3 (ipykernel)",
   "language": "python",
   "name": "python3"
  },
  "language_info": {
   "codemirror_mode": {
    "name": "ipython",
    "version": 3
   },
   "file_extension": ".py",
   "mimetype": "text/x-python",
   "name": "python",
   "nbconvert_exporter": "python",
   "pygments_lexer": "ipython3",
   "version": "3.9.13"
  }
 },
 "nbformat": 4,
 "nbformat_minor": 5
}<|MERGE_RESOLUTION|>--- conflicted
+++ resolved
@@ -42,26 +42,14 @@
    "metadata": {},
    "outputs": [],
    "source": [
+    "import json\n",
+    "import os\n",
     "import urllib.parse as urlparse\n",
-<<<<<<< HEAD
-    "from aiidalab_widgets_base import viewer\n",
-    "from traitlets import dlink\n",
     "\n",
-    "import json\n",
+    "import traitlets as tr\n",
     "from pyld import jsonld\n",
     "\n",
-    "import sys\n",
-    "import os"
-=======
-    "\n",
-    "from traitlets import dlink\n",
-    "\n",
-    "from aiidalab_widgets_base import (\n",
-    "    AiidaNodeViewWidget,\n",
-    "    ElnImportWidget,\n",
-    "    OpenAiidaNodeInAppWidget,\n",
-    ")"
->>>>>>> 26773684
+    "import aiidalab_widgets_base as awb"
    ]
   },
   {
@@ -71,8 +59,7 @@
    "metadata": {},
    "outputs": [],
    "source": [
-<<<<<<< HEAD
-    "#sys.path.append(os.path.dirname(\"/home/jovyan/aiida-openbis/Notebooks/Metadata_Schemas_LinkML/\"))\n",
+    "# sys.path.append(os.path.dirname(\"/home/jovyan/aiida-openbis/Notebooks/Metadata_Schemas_LinkML/\"))\n",
     "# from materialMLinfo import Molecule, slots\n",
     "# def extract_molecule_data_with_linkml(molecule_jsonld):\n",
     "#     expanded = jsonld.expand(molecule_jsonld)\n",
@@ -92,29 +79,31 @@
    "outputs": [],
    "source": [
     "# Extract data from the converted JSON-LD\n",
-    "def extract_molecule_data(jsonld_object, context):\n",
+    "def extract_molecule_data(jsonld_object, context):  # noqa: ARG001\n",
     "    expanded = jsonld.expand(molecule_jsonld)\n",
     "    compacted = jsonld.compact(expanded, context)\n",
     "    return {\"name\": compacted[\"name\"], \"smiles\": compacted[\"smiles\"]}\n",
     "\n",
+    "\n",
     "def read_json(filepath: str) -> dict:\n",
-    "    return json.load(open(filepath, \"r\"))\n",
+    "    return json.load(open(filepath))\n",
     "\n",
-    "url = urlparse.urlsplit(jupyter_notebook_url)\n",
+    "\n",
+    "url = urlparse.urlsplit(jupyter_notebook_url)  # noqa: F821\n",
     "parsed_url = urlparse.parse_qs(url.query)\n",
-    "params = {key:value[0] for key, value in parsed_url.items()}\n",
+    "params = {key: value[0] for key, value in parsed_url.items()}\n",
     "molecule_jsonld = json.loads(params[\"molecule_info\"])\n",
     "\n",
     "molecule_info_valid = False\n",
     "\n",
     "jsonld_context_filename = os.path.join(\n",
-    "    os.sep, \n",
-    "    \"home\", \n",
-    "    \"jovyan\", \n",
-    "    \"aiida-openbis\", \n",
-    "    \"Notebooks\", \n",
+    "    os.sep,\n",
+    "    \"home\",\n",
+    "    \"jovyan\",\n",
+    "    \"aiida-openbis\",\n",
+    "    \"Notebooks\",\n",
     "    \"Metadata_Schemas_LinkML\",\n",
-    "    \"materialMLinfoContext.jsonld\"\n",
+    "    \"materialMLinfoContext.jsonld\",\n",
     ")\n",
     "\n",
     "\n",
@@ -123,17 +112,10 @@
     "try:\n",
     "    molecule_data = extract_molecule_data(molecule_jsonld, aiida_context)\n",
     "    params[\"molecule_info\"] = json.dumps(molecule_data)\n",
-    "    eln_widget = ElnImportWidget(path_to_root=\"../../\", **params)\n",
+    "    eln_widget = awb.ElnImportWidget(path_to_root=\"../../\", **params)\n",
     "    molecule_info_valid = True\n",
     "except ValueError as e:\n",
-    "    print(e)\n",
-    "\n"
-=======
-    "url = urlparse.urlsplit(jupyter_notebook_url)  # noqa: F821\n",
-    "parsed_url = urlparse.parse_qs(url.query)\n",
-    "params = {key: value[0] for key, value in parsed_url.items()}\n",
-    "eln_widget = ElnImportWidget(**params)"
->>>>>>> 26773684
+    "    print(e)"
    ]
   },
   {
@@ -144,16 +126,11 @@
    "outputs": [],
    "source": [
     "if molecule_info_valid:\n",
-    "    object_displayed = AiidaNodeViewWidget()\n",
-    "    open_in_app = OpenAiidaNodeInAppWidget(path_to_root=\"../../\")\n",
+    "    object_displayed = awb.AiidaNodeViewWidget()\n",
+    "    open_in_app = awb.OpenAiidaNodeInAppWidget(path_to_root=\"../../\")\n",
     "\n",
-<<<<<<< HEAD
-    "    _ = dlink((eln_widget, 'node'), (object_displayed, 'node'))\n",
-    "    _ = dlink((eln_widget, 'node'), (open_in_app, 'node'))"
-=======
-    "_ = dlink((eln_widget, \"node\"), (object_displayed, \"node\"))\n",
-    "_ = dlink((eln_widget, \"node\"), (open_in_app, \"node\"))"
->>>>>>> 26773684
+    "    _ = tr.dlink((eln_widget, \"node\"), (object_displayed, \"node\"))\n",
+    "    _ = tr.dlink((eln_widget, \"node\"), (open_in_app, \"node\"))"
    ]
   },
   {
